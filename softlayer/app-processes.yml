formplayer_memory: "7000m"
newrelic_javaagent: True
celery_processes:
  'celery0':
    celery_periodic:
      server_whitelist: '10.162.36.233'
      concurrency: 4
    submission_reprocessing_queue:
      concurrency: 1
    email_queue:
      concurrency: 2
    repeat_record_queue,sumologic_logs_queue:
      pooling: gevent
      concurrency: 200
    ucr_queue:
      concurrency: 4
      max_tasks_per_child: 5
    ucr_indicator_queue:
      concurrency: 1
    celery,export_download_queue:
      concurrency: 8
      max_tasks_per_child: 5
    saved_exports_queue:
      concurrency: 3
      max_tasks_per_child: 1
<<<<<<< HEAD
      optimize: True
  'celery1':
=======
>>>>>>> a9ff0ae7
    reminder_case_update_queue:
      pooling: gevent
      concurrency: 5
      num_workers: 2
    reminder_queue:
      pooling: gevent
      concurrency: 5
      num_workers: 2
    reminder_rule_queue:
      concurrency: 1
      max_tasks_per_child: 1
    sms_queue:
      pooling: gevent
      concurrency: 10
    async_restore_queue:
      concurrency: 8
    background_queue,case_rule_queue,icds_dashboard_reports_queue:
      concurrency: 4
      max_tasks_per_child: 1
    flower: {}
pillows:
  'pillow1':
    AppDbChangeFeedPillow:
      num_processes: 1
    ApplicationToElasticsearchPillow:
      num_processes: 1
    CacheInvalidatePillow:
      num_processes: 1
    CaseToElasticsearchPillow:
      num_processes: 1
    DefaultChangeFeedPillow:
      num_processes: 1
    DomainDbKafkaPillow:
      num_processes: 1
    FormSubmissionMetadataTrackerPillow:
      num_processes: 1
    GroupPillow:
      num_processes: 1
    GroupToUserPillow:
      num_processes: 1
    kafka-ucr-main:
      num_processes: 1
    KafkaDomainPillow:
      num_processes: 1
    LedgerToElasticsearchPillow:
      num_processes: 1
    ReportXFormToElasticsearchPillow:
      num_processes: 1
    CaseSearchToElasticsearchPillow:
      num_processes: 1
    kafka-ucr-static:
      num_processes: 1
    ReportCaseToElasticsearchPillow:
      num_processes: 1
    SqlSMSPillow:
      num_processes: 1
    UnknownUsersPillow:
      num_processes: 1
    UpdateUserSyncHistoryPillow:
      num_processes: 1
    UserCacheInvalidatePillow:
      num_processes: 1
    UserGroupsDbKafkaPillow:
      num_processes: 1
    UserPillow:
      num_processes: 1
    XFormToElasticsearchPillow:
      num_processes: 1<|MERGE_RESOLUTION|>--- conflicted
+++ resolved
@@ -23,11 +23,7 @@
     saved_exports_queue:
       concurrency: 3
       max_tasks_per_child: 1
-<<<<<<< HEAD
       optimize: True
-  'celery1':
-=======
->>>>>>> a9ff0ae7
     reminder_case_update_queue:
       pooling: gevent
       concurrency: 5
