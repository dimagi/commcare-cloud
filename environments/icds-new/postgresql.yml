--- conflicted
+++ resolved
@@ -11,62 +11,7 @@
 dbs:
   main:
     host: pgmain
-<<<<<<< HEAD
-  - django_alias: synclogs
-    name: commcarehq_synclogs
-    host: pgsynclog
-  - django_alias: proxy
-    name: commcarehq_proxy
-    host: plproxy1
-  - django_alias: p1
-    name: commcarehq_p1
-    shards: [0, 103]
-    host: pgshard5
-  - django_alias: p2
-    name: commcarehq_p2
-    shards: [104, 205]
-    host: pgshard8
-  - django_alias: p3
-    name: commcarehq_p3
-    shards: [206, 308]
-    host: pgshard2
-  - django_alias: p4
-    name: commcarehq_p4
-    shards: [309, 411]
-    host: pgshard9
-  - django_alias: p5
-    name: commcarehq_p5
-    shards: [412, 514]
-    host: pgshard6
-  - django_alias: p6
-    name: commcarehq_p6
-    shards: [515, 617]
-    host: pgshard1
-  - django_alias: p7
-    name: commcarehq_p7
-    shards: [618, 720]
-    host: pgshard0
-  - django_alias: p8
-    name: commcarehq_p8
-    shards: [721, 823]
-    host: pgshard4
-  - django_alias: p9
-    name: commcarehq_p9
-    shards: [824, 926]
-    host: pgshard3
-  - django_alias: p10
-    name: commcarehq_p10
-    shards: [927, 1023]
-    host: pgshard7
-  - name: commcarehq_ucr
-    host: pgucr
-    django_alias: ucr
-    django_migrate: False
-  - django_alias: icds-ucr
-    name: commcarehq_icds_aggregatedata
-=======
   formplayer:
->>>>>>> e8015097
     host: pgucr
   ucr:
     host: pgucr
@@ -81,31 +26,31 @@
         host: pgshard5
       p2:
         shards: [104, 205]
-        host: pgshard5
+        host: pgshard8
       p3:
         shards: [206, 308]
         host: pgshard2
       p4:
         shards: [309, 411]
-        host: pgshard2
+        host: pgshard9
       p5:
         shards: [412, 514]
-        host: pgshard2
+        host: pgshard6
       p6:
         shards: [515, 617]
         host: pgshard1
       p7:
         shards: [618, 720]
-        host: pgshard1
+        host: pgshard0
       p8:
         shards: [721, 823]
-        host: pgshard1
+        host: pgshard4
       p9:
         shards: [824, 926]
         host: pgshard3
       p10:
         shards: [927, 1023]
-        host: pgshard3
+        host: pgshard7
   custom:
     - django_alias: icds-ucr
       name: commcarehq_icds_aggregatedata
