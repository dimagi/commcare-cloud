--- conflicted
+++ resolved
@@ -164,20 +164,13 @@
   ES_XFORM_INDEX_NAME: "xforms_2023-01-27"
   # Index Multiplexer Settings  
   ES_APPS_INDEX_MULTIPLEXED: True
-  ES_CASE_SEARCH_INDEX_MULTIPLEXED: False #swap completed 
-  ES_CASES_INDEX_MULTIPLEXED: False #swap completed
-<<<<<<< HEAD
+  ES_CASE_SEARCH_INDEX_MULTIPLEXED: False # swap completed 
+  ES_CASES_INDEX_MULTIPLEXED: False # swap completed
   ES_DOMAINS_INDEX_MULTIPLEXED: True
-  ES_FORMS_INDEX_MULTIPLEXED: False
+  ES_FORMS_INDEX_MULTIPLEXED: False # Swap completed
   ES_GROUPS_INDEX_MULTIPLEXED: True
   ES_SMS_INDEX_MULTIPLEXED: True
-=======
-  ES_DOMAINS_INDEX_MULTIPLEXED: False
-  ES_FORMS_INDEX_MULTIPLEXED: False # Swap completed
-  ES_GROUPS_INDEX_MULTIPLEXED: False
-  ES_SMS_INDEX_MULTIPLEXED: False
->>>>>>> ddd48b3b
-  ES_USERS_INDEX_MULTIPLEXED: False #swap completed
+  ES_USERS_INDEX_MULTIPLEXED: False # swap completed
   # Index Swap settings  
   ES_APPS_INDEX_SWAPPED: False
   ES_CASE_SEARCH_INDEX_SWAPPED: True
