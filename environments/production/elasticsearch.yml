settings:
  case_search:
    number_of_shards: 96
  xforms:
    number_of_shards: 64
<<<<<<< HEAD
  hqdomains:
    number_of_shards: 1
    number_of_replicas: 1
  hqgroups:
    number_of_shards: 1
    number_of_replicas: 1
=======
  hqcases:
    number_of_shards: 32
>>>>>>> 3530df4b
<|MERGE_RESOLUTION|>--- conflicted
+++ resolved
@@ -3,14 +3,11 @@
     number_of_shards: 96
   xforms:
     number_of_shards: 64
-<<<<<<< HEAD
   hqdomains:
     number_of_shards: 1
     number_of_replicas: 1
   hqgroups:
     number_of_shards: 1
     number_of_replicas: 1
-=======
   hqcases:
-    number_of_shards: 32
->>>>>>> 3530df4b
+    number_of_shards: 32