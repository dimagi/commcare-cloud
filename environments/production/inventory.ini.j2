--- conflicted
+++ resolved
@@ -1,9 +1,5 @@
-<<<<<<< HEAD
 {{ __proxy2__ }}
-=======
-{{ __proxy2__ }} public_ip={{ aws_resources['proxy2-production.public_ip'] }}
 {{ __proxy3__ }}
->>>>>>> 9d0a4705
 
 [proxy:children]
 proxy2
