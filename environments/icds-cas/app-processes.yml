--- conflicted
+++ resolved
@@ -55,11 +55,8 @@
       concurrency: 4
     reminder_case_update_queue:
       pooling: gevent
-<<<<<<< HEAD
-      concurrency: 5
-=======
+      concurrency: 5
       concurrency: 66
->>>>>>> a3ac1978
       num_workers: 4
     reminder_queue:
       pooling: gevent
@@ -70,11 +67,7 @@
   'celery2':
     reminder_case_update_queue:
       pooling: gevent
-<<<<<<< HEAD
-      concurrency: 5
-=======
-      concurrency: 66
->>>>>>> a3ac1978
+      concurrency: 5
       num_workers: 4
     reminder_queue:
       pooling: gevent
@@ -87,11 +80,7 @@
   'celery3':
     reminder_case_update_queue:
       pooling: gevent
-<<<<<<< HEAD
-      concurrency: 5
-=======
-      concurrency: 66
->>>>>>> a3ac1978
+      concurrency: 5
       num_workers: 4
     reminder_queue:
       pooling: gevent
@@ -106,11 +95,7 @@
       concurrency: 8
     reminder_case_update_queue:
       pooling: gevent
-<<<<<<< HEAD
-      concurrency: 5
-=======
-      concurrency: 66
->>>>>>> a3ac1978
+      concurrency: 5
       num_workers: 4
     icds_dashboard_reports_queue:
       concurrency: 2
@@ -119,11 +104,7 @@
       concurrency: 4
     reminder_case_update_queue:
       pooling: gevent
-<<<<<<< HEAD
-      concurrency: 5
-=======
-      concurrency: 68
->>>>>>> a3ac1978
+      concurrency: 5
       num_workers: 4
     icds_dashboard_reports_queue:
       concurrency: 2
