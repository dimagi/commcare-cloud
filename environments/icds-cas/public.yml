--- conflicted
+++ resolved
@@ -206,17 +206,7 @@
 localsettings:
   ALLOWED_HOSTS:
     - '{{ CAS_SITE_HOST }}'
-<<<<<<< HEAD
   ASYNC_INDICATORS_TO_QUEUE: 120000
-  ASYNC_INDICATOR_QUEUE_TIMES:
-    '*':
-      - [16, 23]
-      - [0, 3]
-    7:
-      - [0, 24]
-=======
-  ASYNC_INDICATORS_TO_QUEUE: 60000
->>>>>>> 93f21cdf
   AUDIT_MODEL_SAVE: []
   AUDIT_MODULES: []
   AUDIT_VIEWS: []
