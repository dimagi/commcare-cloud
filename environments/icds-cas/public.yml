--- conflicted
+++ resolved
@@ -55,7 +55,6 @@
     python_function: parse_logs
     hosts: "{{ groups['proxy'] }}"
 
-<<<<<<< HEAD
 filebeat_inputs:
   - path: "{{ log_home }}/{{ deploy_env }}_cas-timing.log"
     tags: nginx-timing
@@ -67,9 +66,8 @@
     tags: nginx-error
 filebeat_output_logstash_hosts:
   - "{{ groups.logproxy.0 }}:5044"
-=======
+
 lpar2rrd_agent_enabled: True
->>>>>>> c46c9c87
 
 etc_hosts_lines:
   - '127.0.0.1        localhost'
