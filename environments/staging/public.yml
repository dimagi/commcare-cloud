DATADOG_ENABLED: True
monitor_celery_heartbeat: False

elasticsearch_endpoint: '{{ groups.elasticsearch.0 }}'
elasticsearch_cluster_name: 'staginges'
elasticsearch_version: 5.6.16
elasticsearch_download_sha256: 6b035a59337d571ab70cea72cc55225c027ad142fbb07fd8984e54261657c77f.
elasticsearch_delete_old_logs: True

kafka_version: 3.2.3
kafka_scala_version: 2.13
kafka_download_sha512: sha512:736A129823B058DC10788D0893BDE47B6F39B9E4972F9EAC2D5C9E85E51E477344C6F1E1EBD126CE34D5FD430EB07E55FDD60D60CB541F1D48655C0EBC0A4778
kafka_inter_broker_protocol_version: 3.2
kafka_log_message_format_version: 3.2

zookeeper_version: 3.7.1
zookeeper_download_sha1: sha512:9103628a50745fa1a289bca666fda4a9c08ec17c55cf13e66887e7ba76e93dbae60a1f1ffd6c10798be3a16069344ecbc00cebb29bf03d9cd7096ccd098ed011
zookeeper_cluster: True
amqp: False
AMQP_HOST: "{% if amqp == true %}{{ groups.awsmq.0 }}{%else%}{{ groups.rabbitmq.0}}{% endif %}"
TWO_FACTOR_GATEWAY_ENABLED: True
erlang: 1:24.3.3-1
rabbitmq_version: 3.10.13-1

#RabbitMQ Broker URL
BROKER_URL: "{% if amqp == true %}amqps://{{ AMQP_USER }}:{{ AMQP_PASSWORD }}@{{ AMQP_HOST }}:5671{% else %}amqp://{{ AMQP_USER }}:{{ AMQP_PASSWORD }}@{{ AMQP_HOST }}:5672/{{ AMQP_NAME }};amqp://{{ AMQP_USER }}:{{ AMQP_PASSWORD }}@{{ groups.rabbitmq.1 }}:5672/{{ AMQP_NAME }}{% endif %}"

run_websockets_wsgi: True

backup_blobdb: False
backup_postgres: plain
backup_es_s3: False
postgres_s3: False

# pg_repack
pg_repack_version: 1.4.7

filebeat_inputs:
  - path: "{{ log_home }}/{{ deploy_env }}-timing.log"
    tags: nginx-timing
  - path: "{{ log_home }}/{{ deploy_env }}_commcare-nginx_error.log"
    tags: nginx-error

aws_region: 'us-east-1'

formplayer_archive_time_spec: '10m'
formplayer_sensitive_data_logging: true
formplayer_detailed_tags:
    - form_name
    - module_name

# aws fsx filesystem
formplayer_fsx_dns: "fs-0ffde07db112793e4.fsx.us-east-1.amazonaws.com:/fsx"
fsx_shared_mount_dir: "shared_fsx{{ '_' ~ deploy_env if deploy_env != 'production' else '' }}"
fsx_shared_mount_endpoint: "fs-01fe0af927cf0c331.fsx.us-east-1.amazonaws.com:/fsx"
fsx_shared_mount_options: "nfsvers=4.2"
shared_dir_gid: 1500

KSPLICE_ACTIVE: yes

root_email: commcarehq-ops+root@dimagi.com
server_email: commcarehq-noreply@dimagi.com
server_admin_email: commcarehq-ops+admins@dimagi.com
default_from_email: commcarehq-noreply-staging@dimagi.com
return_path_email: commcarehq-bounces+staging@dimagi.com
support_email: support@dimagi.com
probono_support_email: pro-bono@dimagi.com
accounts_email: accounts@dimagi.com
data_email: datatree@dimagi.com
subscription_change_email: accounts+subchange@dimagi.com
internal_subscription_change_email: accounts+subchange+internal@dimagi.com
billing_email: sales@dimagi.com
invoicing_contact_email: accounts@dimagi.com
growth_email: growth@dimagi.com
saas_ops_email: saas-ops@dimagi.com
master_list_email: master-list@dimagi.com
sales_email: sales@dimagi.com
privacy_email: privacy@dimagi.com
feedback_email: hq-feedback@dimagi.com
eula_change_email: eula-notifications@dimagi.com
contact_email: info@dimagi.com
soft_assert_email: commcarehq-ops+soft_asserts@dimagi.com
new_domain_email: inquiries@dimagi.com
show_maintenance_updates_on_deploy: False

couch_dbs:
  default:
    host: "{{ groups.couchdb2_alb.0 }}"
    port: "{{ couchdb2_proxy_port }}"
    name: staging_commcarehq
    username: "{{ COUCH_USERNAME }}"
    password: "{{ COUCH_PASSWORD }}"
    is_https: False

couchdb2:
  username: "{{ COUCH_USERNAME }}"
  password: "{{ COUCH_PASSWORD }}"
couchdb2_client_max_body_size: 100M
couchdb_version: '3.3.1'
couchdb_os_process_limit: 125
couchdb_rexi_use_kill_all: 'true'
couchdb_reduce_limit: False
couchdb_multiaz: True
couchdb_placement: placement=us-east-1a:1,us-east-1b:1:us-east-1c:1
couchdb_cluster_settings:
  q: 8
  r: 2
  w: 2
  n: 3

DROPBOX_APP_NAME: 'CommCareHQFiles - Staging'

s3_blob_db_enabled: yes
s3_blob_db_url: "https://s3.amazonaws.com"
s3_blob_db_s3_bucket: 'dimagi-commcare-staging-blobdb'

localsettings:
  ALLOWED_HOSTS:
    - j2mestaging.commcarehq.org
    - testserver
  ALLOW_MAKE_SUPERUSER_COMMAND: False  
  ANALYTICS_DEBUG: True
  ANALYTICS_LOG_LEVEL: "debug"
  AUDIT_ALL_VIEWS: True
  AUDIT_TRACE_ID_HEADER: "X-Amzn-Trace-Id"
  BANK_ADDRESS: { 'first_line': "1 Citizens Drive", 'city': "Riverside", 'region': "RI", 'postal_code': "02915" }
  BANK_NAME: "RBS Citizens N.A."
  BANK_SWIFT_CODE: 'CTZIUS33'
  CELERY_PERIODIC_QUEUE: 'celery_null'
  COMMCARE_ANALYTICS_HOST: "http://commcare-analytics-demo.dimagi.com"
  COUCH_CACHE_DOCS: True
  COUCH_CACHE_VIEWS: True
  COUCH_PASSWORD: "{{ COUCH_PASSWORD }}"
  COUCH_USERNAME: "{{ COUCH_USERNAME }}"
  DEPLOY_MACHINE_NAME: "{{ ansible_hostname }}"
  ELASTICSEARCH_MAJOR_VERSION: 5
  EMAIL_SMTP_HOST: email-smtp.us-east-1.amazonaws.com
  EMAIL_SMTP_PORT: 587
  EMAIL_USE_TLS: yes
  ENABLE_SOFT_ASSERT_EMAILS: True
  IS_DIMAGI_ENVIRONMENT: True
  ENFORCE_TWO_FACTOR_FOR_SUPERUSERS: False
  ENFORCE_SSO_LOGIN: True
  EULA_COMPLIANCE: True
  HQ_INSTANCE: 'staging'
  INVOICE_FROM_ADDRESS:
    'name': "Dimagi, Inc."
    'first_line': "585 Massachusetts Ave"
    'city': "Cambridge"
    'region': "MA"
    'postal_code': "02139"
    'country': "US"
    'phone_number': "(617) 649-2214"
    'email': "accounts@dimagi.com"
    'website': "http://www.dimagi.com"
  INVOICE_PREFIX: INC-
  INVOICE_STARTING_NUMBER: 5000
  J2ME_ADDRESS: "{{ J2ME_SITE_HOST }}"
  LOCAL_CUSTOM_DB_ROUTING:
    auditcare: auditcare
    repeaters: repeaters
  LOCAL_MIDDLEWARE:
    - 'django.middleware.security.SecurityMiddleware'
  MAX_MOBILE_UCR_LIMIT: 2
  PILLOWTOP_MACHINE_ID: staging-hqdb0-ubuntu
  ALLOW_PHONE_AS_DEFAULT_TWO_FACTOR_DEVICE: True
  RATE_LIMIT_SUBMISSIONS: yes
  SES_CONFIGURATION_SET: staging-email-events
  SNS_EMAIL_EVENT_SECRET: "{{ SNS_EMAIL_EVENT_SECRET }}"
  REDIS_DB: '0'
  REDIS_HOST: "redis.staging.commcare.local"
  REDIS_PORT: '6379'
  REMINDERS_QUEUE_ENABLED: False
  SMS_GATEWAY_URL: 'http://gw1.promessaging.com/sms.php'
  SMS_QUEUE_ENABLED: True
  SUMOLOGIC_URL: "{{ SUMOLOGIC_URL }}"
  USE_KAFKA_SHORTEST_BACKLOG_PARTITIONER: True
  WS4REDIS_CONNECTION_HOST: "redis.staging.commcare.local"
  ENABLE_NEW_TRIAL_EXPERIENCE: True
  STATIC_ROOT:
  STATIC_CDN: 'https://d2f60qxn5rwjxl.cloudfront.net'
  ES_CASE_SEARCH_INDEX_NAME: "case_search_2022-08-23"
<<<<<<< HEAD
  ES_MULTIPLEX_TO_VERSION: '6'
  ES_APPS_INDEX_MULTIPLEXED: True
  ES_CASE_SEARCH_INDEX_MULTIPLEXED: True
  ES_CASES_INDEX_MULTIPLEXED: True
  ES_FORMS_INDEX_MULTIPLEXED: True
  ES_SMS_INDEX_MULTIPLEXED: True
  ES_USERS_INDEX_MULTIPLEXED: True
  ES_GROUPS_INDEX_MULTIPLEXED: True
  ES_DOMAINS_INDEX_MULTIPLEXED: True
  ES_APPS_INDEX_SWAPPED: True
  ES_CASE_SEARCH_INDEX_SWAPPED: True
  ES_CASES_INDEX_SWAPPED: True
  ES_DOMAINS_INDEX_SWAPPED: True
  ES_FORMS_INDEX_SWAPPED: True
  ES_GROUPS_INDEX_SWAPPED: True
  ES_SMS_INDEX_SWAPPED: True
  ES_USERS_INDEX_SWAPPED: True
=======
  ES_APPS_INDEX_MULTIPLEXED: False
  ES_CASE_SEARCH_INDEX_MULTIPLEXED: False
  ES_CASES_INDEX_MULTIPLEXED: False
  ES_FORMS_INDEX_MULTIPLEXED: False
  ES_SMS_INDEX_MULTIPLEXED: False
  ES_USERS_INDEX_MULTIPLEXED: False
  ES_GROUPS_INDEX_MULTIPLEXED: False
  ES_DOMAINS_INDEX_MULTIPLEXED: False
  ES_APPS_INDEX_SWAPPED: False
  ES_CASE_SEARCH_INDEX_SWAPPED: False
  ES_CASES_INDEX_SWAPPED: False
  ES_DOMAINS_INDEX_SWAPPED: False
  ES_FORMS_INDEX_SWAPPED: False
  ES_GROUPS_INDEX_SWAPPED: False
  ES_SMS_INDEX_SWAPPED: False
  ES_USERS_INDEX_SWAPPED: False
>>>>>>> bbd7b08e
  CONNECTID_URL: 'https://connectid.dimagi.com/o/userinfo'


# comment these two lines out to make a new rackspace machine
commcare_cloud_root_user: ubuntu
commcare_cloud_pem: ~/.ssh/id_rsa

kinesis_flows:
  - file_pattern: "/opt/data/formplayer/log/request_response.*log"
    delivery_stream: "formplayer-request-response-logs-partitioned-staging"

enable_cloudwatch_logs: true

# celery variables to soft/hard kill tasks running for long hours.
# hard_kill: 46, soft_kill: 36, False will remove the cron.
celery_hours_before_hard_kill: 46
celery_hours_before_soft_kill: 36

efs_shared_mount_dir: "shared{{ '_' ~ deploy_env if deploy_env != 'production' else '' }}"
efs_shared_mount_endpoint: "shared-efs.staging.commcare.local:/"
efs_shared_mount_options: "_netdev,nfsvers=4.1,rsize=1048576,wsize=1048576,hard,timeo=600,retrans=2,noresvport"
shared_dir_gid: 1500

# for better time syncronization on aws servers
# replace ntp with chrony.
use_chrony: True

python_version: '3.9'
use_deadsnakes: yes

allow_aws_ssm_proxy: true

release_bucket: dimagi-commcare-staging-release

formplayer_java_version: "{{ java_17_bin_path }}/java"

# formplayer & web_worker

maintenance_start_time: "06:00"

maintenance_end_time: "08:00"<|MERGE_RESOLUTION|>--- conflicted
+++ resolved
@@ -180,7 +180,6 @@
   STATIC_ROOT:
   STATIC_CDN: 'https://d2f60qxn5rwjxl.cloudfront.net'
   ES_CASE_SEARCH_INDEX_NAME: "case_search_2022-08-23"
-<<<<<<< HEAD
   ES_MULTIPLEX_TO_VERSION: '6'
   ES_APPS_INDEX_MULTIPLEXED: True
   ES_CASE_SEARCH_INDEX_MULTIPLEXED: True
@@ -190,23 +189,6 @@
   ES_USERS_INDEX_MULTIPLEXED: True
   ES_GROUPS_INDEX_MULTIPLEXED: True
   ES_DOMAINS_INDEX_MULTIPLEXED: True
-  ES_APPS_INDEX_SWAPPED: True
-  ES_CASE_SEARCH_INDEX_SWAPPED: True
-  ES_CASES_INDEX_SWAPPED: True
-  ES_DOMAINS_INDEX_SWAPPED: True
-  ES_FORMS_INDEX_SWAPPED: True
-  ES_GROUPS_INDEX_SWAPPED: True
-  ES_SMS_INDEX_SWAPPED: True
-  ES_USERS_INDEX_SWAPPED: True
-=======
-  ES_APPS_INDEX_MULTIPLEXED: False
-  ES_CASE_SEARCH_INDEX_MULTIPLEXED: False
-  ES_CASES_INDEX_MULTIPLEXED: False
-  ES_FORMS_INDEX_MULTIPLEXED: False
-  ES_SMS_INDEX_MULTIPLEXED: False
-  ES_USERS_INDEX_MULTIPLEXED: False
-  ES_GROUPS_INDEX_MULTIPLEXED: False
-  ES_DOMAINS_INDEX_MULTIPLEXED: False
   ES_APPS_INDEX_SWAPPED: False
   ES_CASE_SEARCH_INDEX_SWAPPED: False
   ES_CASES_INDEX_SWAPPED: False
@@ -215,7 +197,6 @@
   ES_GROUPS_INDEX_SWAPPED: False
   ES_SMS_INDEX_SWAPPED: False
   ES_USERS_INDEX_SWAPPED: False
->>>>>>> bbd7b08e
   CONNECTID_URL: 'https://connectid.dimagi.com/o/userinfo'
 
 
