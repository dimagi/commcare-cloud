management_commands:
  celery2:
    run_sms_queue:
<<<<<<< HEAD
    queue_schedule_instances:
    handle_survey_actions:
  pillow1:
    run_pillow_retry_queue:
celery_processes:
  'celery1':
=======
  pillow2:
    run_pillow_retry_queue:
celery_processes:
  None:
    # celery_periodic is intentionally absent from here,
    # so that no SMSes, etc. ever come from staging.
    celery_periodic: {}
    beat: {}
  'celery2':
>>>>>>> 266b4ad1
    repeat_record_queue,reminder_case_update_queue,reminder_rule_queue,celery,export_download_queue,case_import_queue:
      concurrency: 4
    background_queue,case_rule_queue,analytics_queue:
      concurrency: 2
    saved_exports_queue:
      concurrency: 3
      optimize: True
    ucr_queue:
      concurrency: 1
    email_queue:
      concurrency: 1
    async_restore_queue:
      concurrency: 1
    sms_queue:
      pooling: gevent
      concurrency: 4
    celery_periodic:
      concurrency: 1
    reminder_queue:
      pooling: gevent
      concurrency: 4
    flower: {}
    beat: {}
pillows:
  'pillow2':
    AppDbChangeFeedPillow:
      num_processes: 1
    ApplicationToElasticsearchPillow:
      num_processes: 1
    CacheInvalidatePillow:
      num_processes: 1
    DefaultChangeFeedPillow:
      num_processes: 1
    DomainDbKafkaPillow:
      num_processes: 1
    KafkaDomainPillow:
      num_processes: 1
    LedgerToElasticsearchPillow:
      num_processes: 1
    SqlSMSPillow:
      num_processes: 1
    UpdateUserSyncHistoryPillow:
      num_processes: 1
    UserCacheInvalidatePillow:
      num_processes: 1
    UserGroupsDbKafkaPillow:
      num_processes: 1
    case-pillow:
      num_processes: 2
    xform-pillow:
      num_processes: 2
    group-pillow:
      num_processes: 1
    user-pillow:
      num_processes: 1<|MERGE_RESOLUTION|>--- conflicted
+++ resolved
@@ -1,24 +1,12 @@
 management_commands:
   celery2:
     run_sms_queue:
-<<<<<<< HEAD
     queue_schedule_instances:
     handle_survey_actions:
-  pillow1:
-    run_pillow_retry_queue:
-celery_processes:
-  'celery1':
-=======
   pillow2:
     run_pillow_retry_queue:
 celery_processes:
-  None:
-    # celery_periodic is intentionally absent from here,
-    # so that no SMSes, etc. ever come from staging.
-    celery_periodic: {}
-    beat: {}
   'celery2':
->>>>>>> 266b4ad1
     repeat_record_queue,reminder_case_update_queue,reminder_rule_queue,celery,export_download_queue,case_import_queue:
       concurrency: 4
     background_queue,case_rule_queue,analytics_queue:
