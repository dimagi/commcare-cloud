# This file currently contains a lot of commented-out hosts
# that refer to presumed eventual hosts that will live on AWS but don't yet exist
# As they get added, we'll uncomment them and the IPs will get populated from live AWS resources
# using the aws-fill-inventory command.

[proxy0]
proxy0-staging.internal-va.commcarehq.org swap_size=1G

[proxy1]
10.201.20.21 hostname=proxy1-staging public_ip=107.20.83.77 ec2=yes

[proxy:children]
proxy0
# Amazon EC2
proxy1

[web0]
10.201.10.104 swap_size=1G hostname=web0-staging ec2=yes

[web1]
10.201.11.46 swap_size=1G hostname=web1-staging ec2=yes

[webworkers:children]
# Amazon EC2
web0
web1

[hqdb1]
hqdb1-staging.internal-va.commcarehq.org swap_size=1G

[postgresql:children]
hqdb1
# Amazon RDS Instance
# staging.cibdtdv2q1vz.us-east-1.rds.amazonaws.com

[rabbit0]
# {{ rabbit0-staging }} hostname=rabbit0-staging ec2=yes


[rabbitmq:children]
hqdb1
# Amazon EC2
# rabbit0

[hqkafka0]
hqkafka0-staging.internal-va.commcarehq.org

[hqkafka0:vars]
swap_size=1G
kafka_broker_id=0

[kafka0]
# {{ kafka0-staging }} kafka_broker_id=0 hostname=kafka0-staging ec2=yes

[zookeeper:children]
hqkafka0
# Amazon EC2
# kafka0

[kafka:children]
hqkafka0
# Amazon EC2
# kafka0

[celery0]
10.201.40.125 hostname=celery0-staging ec2=yes

[celery:children]
# Amazon EC2
<<<<<<< HEAD
celery0
=======
# celery0
>>>>>>> bbf8d12f

[pillow0]
10.201.10.41 hostname=pillow0-staging ec2=yes

[pillowtop:children]
<<<<<<< HEAD
hqpillow0
=======
>>>>>>> bbf8d12f
# Amazon EC2
pillow0

[hqtouch0]
hqtouch0-staging.internal-va.commcarehq.org swap_size=1G

[formplayer0]
# {{ formplayer0-staging }} hostname=formplayer0-staging ec2=yes

[formplayer:children]
hqtouch0
# Amazon EC2
# formplayer0

[hqredis0]
hqredis0-staging.internal-va.commcarehq.org

[hqredis1]
hqredis1-staging.internal-va.commcarehq.org

[hqredis2]
hqredis2-staging.internal-va.commcarehq.org

[redis:children]
hqredis0
hqredis1
hqredis2
# Redis old single node
# hqdb1
# Amazon ElastiCache
# {{ redis-staging }}:6379

[redis_cluster_master:children]
hqredis0
hqredis1
hqredis2

[hqes0]
hqes0-staging.internal-va.commcarehq.org elasticsearch_node_name=hqes0-staging elasticsearch_node_zone=rackspace elasticsearch_master=true

[es0]
10.201.40.232 elasticsearch_node_name=es0-staging elasticsearch_node_zone=aws hostname=es0-staging ec2=yes elasticsearch_master=true

[elasticsearch:children]
hqes0
# Amazon EC2
es0

[shared_dir_host:children]
hqdb1
# Amazon EC2
# rabbit0

[stanchion:children]
hqkafka0

[hqriak00]
hqriak00-staging.internal-va.commcarehq.org

[hqriak01]
hqriak01-staging.internal-va.commcarehq.org

[riakcs:children]
hqriak00
hqriak01

[hqairflow0]
hqairflow0-staging.internal-va.commcarehq.org

[airflow0]
# {{ airflow0-staging }} hostname=airflow0-staging ec2=yes

[airflow:children]
hqairflow0
# Amazon EC2
# airflow0

[control]
# Amazon EC2
10.201.10.174 hostname=control-staging ec2=yes

[pg_standby]

[ansible_skip:children]

[django_manage:children]
# Amazon EC2
web0

[pg_barman:children]
hqriak00

[pg_barman_source:children]
postgresql

[openvpn]
10.201.20.112  # ansible_host=54.227.170.89

[openvpn:vars]
subdomain_name=vpn.staging.commcarehq.org
hostname=vpn-staging<|MERGE_RESOLUTION|>--- conflicted
+++ resolved
@@ -67,20 +67,12 @@
 
 [celery:children]
 # Amazon EC2
-<<<<<<< HEAD
 celery0
-=======
-# celery0
->>>>>>> bbf8d12f
 
 [pillow0]
 10.201.10.41 hostname=pillow0-staging ec2=yes
 
 [pillowtop:children]
-<<<<<<< HEAD
-hqpillow0
-=======
->>>>>>> bbf8d12f
 # Amazon EC2
 pillow0
 
