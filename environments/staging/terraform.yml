--- conflicted
+++ resolved
@@ -65,7 +65,11 @@
     network_tier: "app-private"
     az: "a"
     volume_size: 40
-<<<<<<< HEAD
+  - server_name: "formplayer0-staging"
+    server_instance_type: "t3.large"
+    network_tier: "app-private"
+    az: "a"
+    volume_size: 80
   - server_name: "couch0-staging"
     server_instance_type: "t2.large"
     network_tier: "db-private"
@@ -81,14 +85,6 @@
     network_tier: "db-private"
     az: "a"
     volume_size: 50
-
-=======
-  - server_name: "formplayer0-staging"
-    server_instance_type: "t3.large"
-    network_tier: "app-private"
-    az: "a"
-    volume_size: 80
->>>>>>> d031399d
 
 proxy_servers:
   - server_name: "proxy1-staging"
