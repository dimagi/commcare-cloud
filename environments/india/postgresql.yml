--- conflicted
+++ resolved
@@ -54,13 +54,10 @@
       name: icds-ucr-citus
       django_migrate: True  # ICDS dashboard models are stored here
       host: citus0
-<<<<<<< HEAD
+      pgbouncer_host: pgbouncer0
       pg_config:
         - name: citus.shard_count
           value: 32
-=======
-      pgbouncer_host: pgbouncer0
->>>>>>> 39fc4305
     - django_alias: aaa-data
       name: aaa-data
       django_migrate: True  # AAA dashboard models are stored here
