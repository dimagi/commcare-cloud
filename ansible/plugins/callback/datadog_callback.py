--- conflicted
+++ resolved
@@ -6,6 +6,8 @@
     # 2) Read API_KEY from vault variables
     # 3) Works for pushing metrics to correct host
 
+
+
 import getpass
 import logging
 import os
@@ -30,8 +32,8 @@
             self.disabled = True
             print('Datadog callback disabled.\nMake sure you call all required libraries: "datadog" and "yaml".')
         elif cli and cli.options.check:
-            self.disabled = False
-            print('Datadog callback disabled in "check mode".  ')
+            self.disabled = True
+            print ('Datadog callback disabled in "check mode".  ')
         else:
             self.disabled = False
             # Set logger level - datadog api and urllib3
@@ -44,17 +46,6 @@
         if cli:
             self._options = cli.options
 
-<<<<<<< HEAD
-=======
-        extra_vars_file = self._options.extra_vars[1][1:]
-
-        with open(extra_vars_file, 'r') as stream:
-            try:
-                self.extra_vars = yaml.load(stream)
-            except yaml.YAMLError as exc:
-                print(exc)
-
->>>>>>> a79327ae
         # self.playbook is set in the `v2_playbook_on_start` callback method
         self.playbook = None
         # self.play is set in the `playbook_on_play_start` callback method
@@ -71,7 +62,6 @@
             print("Couldn't get logger - %s" % name)
             print(e)
 
-<<<<<<< HEAD
     # Set host to match datadog agent
 
     def _get_hostname(self, host):
@@ -83,32 +73,16 @@
                 hostname = self._get_hostname(host)
                 host = str(hostname) + "." +self.variables['internal_domain_name']
         except Exception as e:
-            print(e)
             host = host.split(".")[0]
         return host
 
     # Send event to Datadog
-=======
-    def _get_hostname(self,host):
-         try:
-            if host is not None:
-                hostname = self.hostvars[str(host)]['hostname']
-                return str(hostname) + "." + self.extra_vars['internal_domain_name']
-        except:
-            return host.split(".")[0]
-
->>>>>>> a79327ae
     def _send_event(self, title, alert_type=None, text=None, tags=None, host=None, event_type=None, event_object=None):
         if tags is None:
             tags = []
         tags.extend(self.default_tags)
         priority = 'normal' if alert_type == 'error' else 'low'
-<<<<<<< HEAD
         host = self._generate_datadog_hostname(host)
-=======
-        host = self._get_hostname(host)
-        
->>>>>>> a79327ae
         try:
             datadog.api.Event.create(
                 title=title,
@@ -122,6 +96,7 @@
                 event_object=event_object,
             )
         except Exception as e:
+            # We don't want Ansible to fail on an API error
             print('Couldn\'t send event "{0}" to Datadog'.format(title))
             print(e)
 
@@ -157,11 +132,7 @@
         if tags is None:
             tags = []
         tags.extend(self.default_tags)
-<<<<<<< HEAD
         host = self._generate_datadog_hostname(host)
-=======
-        host = self._get_hostname(host)
->>>>>>> a79327ae
         try:
             datadog.api.Metric.send(
                 metric="ansible.{0}".format(metric),
