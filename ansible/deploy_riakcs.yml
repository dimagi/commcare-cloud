--- conflicted
+++ resolved
@@ -83,10 +83,7 @@
         - "{{ riak_data_dir }}"
         - "{{ riak_ring_dir }}"
         - "{{ riak_data_root_leveldb }}"
-<<<<<<< HEAD
         - "{{ riak_data_root_bitcask }}"
-      when: _force_riak_config | bool
-=======
       when: _force_riak_config|default(false) | bool
 
 - name: Start Riak
@@ -95,7 +92,6 @@
   tasks:
     - service: name="riak" state=started enabled=yes
       tags: after-reboot
->>>>>>> e7cd32c8
 
 - name: Join Riak [CS] nodes to cluster
   become: true
