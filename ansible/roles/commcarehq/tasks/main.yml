# If "pull CommCare HQ source" fails with any of these messages
# - fatal: destination path '/home/cchq/www/dev/code_root' already exists and is not an empty directory.
# - /home/cchq/www/dev/code_root/.git: Permission denied
# Uncomment these lines
#- name: delete staticfiles
#  sudo: yes
#  file:
#    path: "{{ code_home }}"
#    state: absent

- name: Add cchq user
  sudo: yes
  user: name={{ cchq_user }} state=present shell=/bin/bash

- name: create required directories
  sudo: yes
  file:
    path: "{{ item }}"
    owner: "{{ cchq_user }}"
    group: "{{ cchq_user }}"
    mode: 0755
    state: directory
  with_items:
    - "{{ www_dir }}"
    - "{{ www_home }}"
    - "{{ log_home }}"
    - "{{ code_releases }}"

# Do not update source unless you're cloning for the first time

- name: register git repo
  stat: path="{{ code_home }}/.git"
  register: gitdir

- name: Pull full CommcareHQ source
  git:
    repo: "{{ commcarehq_repository }}"
    dest: "{{ code_source }}"
    version: "{{ commcarehq_version }}"
    recursive: yes
    accept_hostkey: yes
    update: yes
  sudo_user: "{{ cchq_user }}"
  tags:
    - git
    - slow
  when: not gitdir.stat.exists

- name: Link source to code_home
  sudo_user: "{{ cchq_user }}"
  file:
    state: link
    src: "{{ code_source }}"
    dest: "{{ code_home }}"
  when: not gitdir.stat.exists

- name: install pip requirements
  sudo_user: "{{ cchq_user }}"
  with_items: commcarehq_requirements
  pip:
    requirements: "{{ code_home }}/requirements/{{ item }}"
    virtualenv: "{{ virtualenv_source }}"
  tags:
    - slow
  when: not gitdir.stat.exists

- name: copy localsettings
  sudo_user: "{{ cchq_user }}"
  template:
    src: localsettings.py.j2
    dest: "{{ item.path }}/localsettings.py"
  with_items:
<<<<<<< HEAD
    - { path: "{{ code_home }}", deploy_env_name: "{{ deploy_env }}" }
=======
    - { path: "{{ code_home }}", deploy_env_name: "{{ env_name|default(deploy_env) }}" }
    - { path: "{{ preindex_home }}", deploy_env_name: "{{ env_name|default(deploy_env) }}_preindex" }
>>>>>>> e9128a3a
  tags:
    - localsettings<|MERGE_RESOLUTION|>--- conflicted
+++ resolved
@@ -70,11 +70,6 @@
     src: localsettings.py.j2
     dest: "{{ item.path }}/localsettings.py"
   with_items:
-<<<<<<< HEAD
-    - { path: "{{ code_home }}", deploy_env_name: "{{ deploy_env }}" }
-=======
     - { path: "{{ code_home }}", deploy_env_name: "{{ env_name|default(deploy_env) }}" }
-    - { path: "{{ preindex_home }}", deploy_env_name: "{{ env_name|default(deploy_env) }}_preindex" }
->>>>>>> e9128a3a
   tags:
     - localsettings