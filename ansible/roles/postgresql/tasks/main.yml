--- conflicted
+++ resolved
@@ -83,16 +83,13 @@
     role_attr_flags: "{{ item.role_attr_flags|default('LOGIN') }}"
     state: present
     port: "{{ postgresql_port }}"
-<<<<<<< HEAD
   with_items: "{{ postgres_users.values() }}"
   when:
     pg_install == True
-=======
 
 - name: check postgres database hosts
   assert: { that: "item.host is not defined or item.host in groups.postgresql" }
   with_items: "{{ postgresql_dbs }}"
->>>>>>> 8d446ff0
 
 - name: Create PostgreSQL databases
   sudo_user: postgres
@@ -100,11 +97,7 @@
     name: "{{ item.name }}"
     state: present
     port: "{{ postgresql_port }}"
-<<<<<<< HEAD
     owner: "{{ item.owner }}"
-=======
-    owner: "{{ item.get('user', localsettings.PG_DATABASE_USER) }}"
->>>>>>> 8d446ff0
     encoding: 'UTF-8'
     lc_collate: 'en_US.UTF-8'
     lc_ctype: 'en_US.UTF-8'
