---
# roles/postgresql/tasks/main.yml

- name: Add PosgreSQL apt repo
  apt_repository: repo='deb http://apt.postgresql.org/pub/repos/apt/ {{ ansible_lsb.codename}}-pgdg main' state=present
  register: add_postgresql_repo
  tags:
    - pgbouncer

- name: Add PosgreSQL apt key
  apt_key: url=https://www.postgresql.org/media/keys/ACCC4CF8.asc state=present
  tags:
    - pgbouncer

- name: Update package list
  apt: update_cache=yes
  when: add_postgresql_repo|changed
  tags:
    - pgbouncer

- name: Install PostgreSQL & dependencies
  apt: name={{ item }} state=present
  with_items:
    - postgresql-{{ postgresql_version }}
    - postgresql-{{ postgresql_version }}-plproxy
    - postgresql-contrib-{{ postgresql_version }}
    - postgresql-server-dev-{{ postgresql_version }}
    - python-docutils  # required for building pghashlib
    - libpq-dev
    - python-psycopg2
    - unzip
  when:
    pg_install == True

- name: Check for original postgresql directory
  stat: path="{{ postgresql_dir_original_path }}/{{ postgresql_version }}"
  register: orig_path
  when: pg_install == True

- name: Make new postgresql directory
  sudo: yes
  file:
    path: '{{ postgresql_dir_path }}'
    owner: postgres
    group: postgres
    mode: 0755
    state: directory
  when: pg_install == True

- name: Check for new postgresql directory
  stat: path="{{ postgresql_dir_path }}/{{ postgresql_version }}"
  register: new_path
  when: pg_install == True

- name: Assert postgresql directory shows up in exactly one place
  fail: msg="postgresl directory must either be {{ postgresql_dir_path }} or {{ postgresql_dir_original_path }} (and not both)"
  when: >
    pg_install == True and
    ((orig_path.stat.exists and new_path.stat.exists) or (not orig_path.stat.exists and not new_path.stat.exists))

- name: Move postgres to encrypted drive
  command: "mv {{ postgresql_dir_original_path }}/{{ postgresql_version }} {{ postgresql_dir_path }}/{{ postgresql_version }}"
  when: pg_install == True and orig_path.stat.exists

- name: generate en_US.UTF-8 locale
  locale_gen: name='en_US.UTF-8' state=present
  when:
    pg_install == True

- name: PostgreSQL app configuration
  sudo_user: postgres
  template: src=postgresql.conf.j2 dest={{ postgresql_config_home }}/postgresql.conf
  notify: Restart postgres

- name: PostgreSQL access configuration
  sudo_user: postgres
  template: src=pg_hba.conf.j2 dest={{ postgresql_config_home }}/pg_hba.conf
  notify: Reload postgres

- name: start postgresql
  sudo_user: postgres
  service: name=postgresql state=started

- name: Create PostgreSQL users
  sudo_user: postgres
  postgresql_user:
    name: "{{ item.username }}"
    password: "{{ item.password }}"
    role_attr_flags: "{{ item.role_attr_flags|default('LOGIN') }}"
    state: present
    port: "{{ postgresql_port }}"
  with_items: "{{ postgres_users.values() }}"
  when:
    pg_install == True

- name: Create PostgreSQL databases
  sudo_user: postgres
  postgresql_db:
    name: "{{ item.name }}"
    state: present
    port: "{{ postgresql_port }}"
<<<<<<< HEAD
    owner: "{{ item.owner }}"
=======
    owner: "{{ localsettings.PG_DATABASE_USER }}"
    encoding: 'UTF-8'
    lc_collate: 'en_US.UTF-8'
    lc_ctype: 'en_US.UTF-8'
    template: 'template0'
>>>>>>> 14ef9cc1
  with_items: postgresql_dbs
  when:
    pg_install == True

- name: Grant PostgreSQL privileges
  sudo_user: postgres
  postgresql_privs: type=database database="{{ item.1.db_name }}" roles="{{ item.0.username}}" privs="{{ item.1.db_priv}}"
  with_subelements:
    - "{{ postgres_users.values() }}"
    - privileges
    - flags:
      skip_missing: True

- debug: msg="{{ item.0.username }} PGPASSWORD={{ postgres_users.get(item.1.readonly_master).get('password') }}"
  when:
    item.1.readonly == True
  with_subelements:
    - "{{ postgres_users.values() }}"
    - privileges
    - flags:
      skip_missing: True
  tags:
    - read_grant_psqll

- name: Set readonly PostgreSQL roles
  sudo_user: postgres
  shell: "PGPASSWORD={{ postgres_users.get(item.1.readonly_master).get('password') }}
    {{postgres_install_dir}}/bin/psql -U {{ item.1.readonly_master }} -h localhost {{item.1.db_name}} -c
    'GRANT USAGE ON SCHEMA PUBLIC to {{ item.0.username }}; 
    GRANT SELECT ON ALL TABLES IN SCHEMA PUBLIC to {{ item.0.username }}; 
    ALTER DEFAULT PRIVILEGES IN SCHEMA PUBLIC GRANT SELECT ON TABLES TO {{ item.0.username }}'"
  when:
    item.1.readonly == True
  with_subelements:
    - "{{ postgres_users.values() }}"
    - privileges
    - flags:
      skip_missing: True
  tags:
    - read_grant_psql

- name: Install pgbouncer
  apt: name=pgbouncer state=present
  when:
    pg_install == True
  notify: Start pgbouncer
  tags:
    - pgbouncer

- name: pgbouncer configuration
  template: src=pgbouncer.ini.j2 dest={{ pg_bouncer_ini }}
  notify: Reload pgbouncer
  tags:
    - pgbouncer

- name: pgbouncer users
  template: src=pgbouncer.users.j2 dest={{ pg_bouncer_users }}
  notify: Reload pgbouncer
  tags:
    - pgbouncer

- name: pgbouncer defaults
  template: src=pgbouncer.defaults.j2 dest=/etc/default/pgbouncer
  tags:
    - pgbouncer

- name: Download pghashlib
  get_url: url=https://github.com/markokr/pghashlib/archive/master.zip dest=/tmp/pghashlib.zip

- name: Unzip pghashlib
  command: unzip pghashlib.zip
  args:
     chdir: /tmp
     creates: /tmp/pghashlib-master

- name: Install pghashlib
  sudo: yes
  shell: "PG_CONFIG={{postgres_install_dir}}/bin/pg_config make install"
  args:
    chdir: /tmp/pghashlib-master
    creates: "{{postgres_install_dir}}/lib/hashlib.so"
  notify:
    - Run ldconfig
    - Restart postgres

- name: Create plproxy extension
  sudo_user: postgres
  shell: "{{postgres_install_dir}}/bin/psql -U postgres {{item.name}} -c 'CREATE EXTENSION IF NOT EXISTS plproxy'"
  when: item.get('django_alias') == 'proxy'
  with_items: postgresql_dbs

- name: Create pghashlib extension
  sudo_user: postgres
  shell: "{{postgres_install_dir}}/bin/psql -U postgres {{item.name}} -c 'CREATE EXTENSION IF NOT EXISTS hashlib'"
  when: item.get('django_alias') == 'proxy'
  with_items: postgresql_dbs

- name: Make plproxy a trusted language
  sudo_user: postgres
  shell: "{{postgres_install_dir}}/bin/psql -U postgres {{item.name}} -c \"UPDATE pg_language SET lanpltrusted = true WHERE lanname = 'plproxy'\""
  when: item.get('django_alias') == 'proxy'
  with_items: postgresql_dbs

- name: Grant usage on plproxy FDW
  sudo_user: postgres
  shell: "{{postgres_install_dir}}/bin/psql -U postgres {{item.name}} -c \"GRANT USAGE on FOREIGN DATA WRAPPER plproxy to {{item.get('user', localsettings.PG_DATABASE_USER)}}\""
  when: item.get('django_alias') == 'proxy'
  with_items: postgresql_dbs

- name: create backup directory
  sudo: yes
  file:
    path: '{{ postgresql_backup_dir }}'
    owner: postgres
    group: postgres
    mode: 0755
    state: directory

- name: Copy postgres backup script
  sudo: yes
  template:
    src: "create_postgres_dump.sh.j2"
    dest: "/etc/cron.d/create_postgres_dump.sh"
    group: root
    owner: root
    mode: 700
    backup: yes
  when: backup_postgres

- name: Create Daily Cron job
  sudo: yes
  cron:
    name: "Backup postgres daily"
    job: "/etc/cron.d/create_postgres_dump.sh daily 7"
    minute: 0
    hour: 0
    weekday: "1,2,3,4,5,6"
    user: postgres
    cron_file: ../crontab
  when: backup_postgres

- name: Create Weekly Cron job
  sudo: yes
  cron:
    name: "Backup postgres weekly"
    job: "/etc/cron.d/create_postgres_dump.sh weekly 28"
    minute: 0
    hour: 0
    weekday: 0
    user: postgres
    cron_file: ../crontab
  when: backup_postgres<|MERGE_RESOLUTION|>--- conflicted
+++ resolved
@@ -99,15 +99,11 @@
     name: "{{ item.name }}"
     state: present
     port: "{{ postgresql_port }}"
-<<<<<<< HEAD
     owner: "{{ item.owner }}"
-=======
-    owner: "{{ localsettings.PG_DATABASE_USER }}"
     encoding: 'UTF-8'
     lc_collate: 'en_US.UTF-8'
     lc_ctype: 'en_US.UTF-8'
     template: 'template0'
->>>>>>> 14ef9cc1
   with_items: postgresql_dbs
   when:
     pg_install == True
