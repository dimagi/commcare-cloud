- name: Bash environment proxy
  lineinfile:
    dest: "/etc/environment"
<<<<<<< HEAD
    line: "{{item.var}}={{item.protocol}}://{{http_proxy_address}}:{{http_proxy_port}}/"
=======
    line: "{{item.var}}={{item.protocol}}://{{http_proxy_address}}/"
    regexp: "{{item.var}}="
>>>>>>> a70791b4
    create: yes
    state: present
  sudo: yes
  with_items:
    - {'var': 'http_proxy', 'protocol': 'http'}
    - {'var': 'https_proxy', 'protocol': 'http'}
    - {'var': 'ftp_proxy', 'protocol': 'http'}
    - {'var': 'HTTP_PROXY', 'protocol': 'http'}
    - {'var': 'HTTPS_PROXY', 'protocol': 'http'}
    - {'var': 'FTP_PROXY', 'protocol': 'http'}

- name: No proxy for local IPs
  lineinfile:
    dest: "/etc/environment"
    line: "{{ item }}={{ groups['all']|join(',') }},relay.nic.in,smsgw.sms.gov.in,icds-cas.gov.in"
    regexp: "{{item }}="
    create: yes
    state: present
  sudo: yes
  with_items:
    - 'no_proxy'
    - 'NO_PROXY'

- name: Bower proxy
  template:
    src: bowerrc.j2
    dest: "{{ item.home }}/.bowerrc"
  become: yes
  become_user: "{{item.user}}"
  ignore_errors: True
  with_items:
    - {'user': 'ansible', 'home': '/home/ansibale' }
    - {'user': 'root', 'home': '/root' }
    - {'user': '{{ cchq_user }}' , 'home': '{{ code_home }}'}

- name: NPM proxy
  command: 'npm config set {{item.var}} {{item.protocol}}://{{http_proxy_address}}:{{http_proxy_port}}/'
  become: yes
  become_user: "{{item.user}}"
  ignore_errors: True
  with_items:
    - {'user': 'ansible', 'var': 'proxy', 'protocol': 'http'}
    - {'user': 'ansible', 'var': 'http-proxy', 'protocol': 'http'}
    - {'user': 'ansible', 'var': 'https-proxy', 'protocol': 'http'}
    - {'user': 'root', 'var': 'proxy', 'protocol': 'http'}
    - {'user': 'root', 'var': 'http-proxy', 'protocol': 'http'}
    - {'user': 'root', 'var': 'https-proxy', 'protocol': 'http'}
    - {'user': '{{ cchq_user }}', 'var': 'proxy', 'protocol': 'http'}
    - {'user': '{{ cchq_user }}', 'var': 'http-proxy', 'protocol': 'http'}
    - {'user': '{{ cchq_user }}', 'var': 'https-proxy', 'protocol': 'http'}

- name: GIT proxy
  command: 'git config --global {{item.var}} {{item.protocol}}://{{http_proxy_address}}:{{http_proxy_port}}/'
  become: yes
  become_user: "{{item.user}}"
  ignore_errors: True
  with_items:
    - {'user': 'ansible', 'var': 'http.proxy', 'protocol': 'http'}
    - {'user': 'ansible', 'var': 'https.proxy', 'protocol': 'http'}
    - {'user': 'root', 'var': 'http.proxy', 'protocol': 'http'}
    - {'user': 'root', 'var': 'https.proxy', 'protocol': 'http'}
    - {'user': '{{cchq_user}}', 'var': 'http.proxy', 'protocol': 'http'}
    - {'user': '{{cchq_user}}', 'var': 'https.proxy', 'protocol': 'http'}

- name: Github https insteadOf ssh
  command: 'git config --global url."{{ item.var }}".insteadOf {{ item.insteadof }}'
  become: yes
  become_user: "{{item.user}}"
  ignore_errors: True
  with_items:
    - {'user': 'ansible', 'var': 'https://github.com/', 'insteadof': 'git@github.com:' }
    - {'user': 'ansible', 'var': 'https://', 'insteadof': 'git://' }
    - {'user': 'root', 'var': 'https://github.com/', 'insteadof': 'git@github.com:' }
    - {'user': 'root', 'var': 'https://', 'insteadof': 'git://' }
    - {'user': '{{cchq_user}}', 'var': 'https://github.com/', 'insteadof': 'git@github.com:' }
    - {'user': '{{cchq_user}}', 'var': 'https://', 'insteadof': 'git://' }<|MERGE_RESOLUTION|>--- conflicted
+++ resolved
@@ -1,12 +1,8 @@
 - name: Bash environment proxy
   lineinfile:
     dest: "/etc/environment"
-<<<<<<< HEAD
     line: "{{item.var}}={{item.protocol}}://{{http_proxy_address}}:{{http_proxy_port}}/"
-=======
-    line: "{{item.var}}={{item.protocol}}://{{http_proxy_address}}/"
     regexp: "{{item.var}}="
->>>>>>> a70791b4
     create: yes
     state: present
   sudo: yes
