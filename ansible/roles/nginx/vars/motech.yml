---
nginx_sites:
- server:
   file_name: motech
   listen: "443 ssl"
   # Move these to a localsetting?
   server_name: motech.commcarehq.org
   proxy_set_headers:
   - "Host $http_host"
   - "X-Forwarded-For $remote_addr"
   - "X-Forwarded-Proto $scheme"
   - "X-Forwarded-Host $host:443"
   error_page: "502 503 /errors/50x.html"
   locations:
     - name: /errors
       alias: "{{ errors_home }}/pages"
     - name: /supply
       proxy_pass: http://motech-main.internal.commcarehq.org:8888/supply
       proxy_read_timeout: 360s
     - name: /supply-dhis
       proxy_pass: http://motech-main.internal.commcarehq.org:8888/supply-dhis
       proxy_read_timeout: 360s
     - name: /cdc-moz
       proxy_pass: http://motech3.internal-va.commcarehq.org:8080/cdc-moz
       proxy_read_timeout: 360s
     - name: /pi-lad
       proxy_pass: http://motech4.internal-va.commcarehq.org:8080/pi-lad
       proxy_read_timeout: 360s
     - name: /endos
       proxy_pass: http://motech1.internal.commcarehq.org:8080/endos
       proxy_read_timeout: 360s
     - name: /endos-dhis
       proxy_pass: http://motech1.internal.commcarehq.org:8080/endos-dhis
       proxy_read_timeout: 360s
     - name: /possiblehealth
       proxy_pass: http://motech5.internal-va.commcarehq.org:8080/possiblehealth
<<<<<<< HEAD
=======
       proxy_read_timeout: 360s
     - name: /mikolo-dhis
       proxy_pass: http://motech6.internal-va.commcarehq.org:8080/mikolo-dhis
>>>>>>> 10cc0f76
       proxy_read_timeout: 360s<|MERGE_RESOLUTION|>--- conflicted
+++ resolved
@@ -34,10 +34,7 @@
        proxy_read_timeout: 360s
      - name: /possiblehealth
        proxy_pass: http://motech5.internal-va.commcarehq.org:8080/possiblehealth
-<<<<<<< HEAD
-=======
        proxy_read_timeout: 360s
      - name: /mikolo-dhis
        proxy_pass: http://motech6.internal-va.commcarehq.org:8080/mikolo-dhis
->>>>>>> 10cc0f76
        proxy_read_timeout: 360s