--- conflicted
+++ resolved
@@ -92,7 +92,6 @@
     group: root
   when: not fake_ssl_cert and commtrack_key_file is defined
 
-<<<<<<< HEAD
 - name: Copy j2me SSL cert
   sudo: yes
   copy:
@@ -116,7 +115,7 @@
   when: not fake_ssl_cert and j2me_key_file is defined
   tags:
     - update-cert
-=======
+
 - name: Copy icds SSL cert
   sudo: yes
   copy:
@@ -135,5 +134,4 @@
     mode: 0400
     owner: root
     group: root
-  when: not fake_ssl_cert and icds_key_file is defined
->>>>>>> 469fd7f6
+  when: not fake_ssl_cert and icds_key_file is defined