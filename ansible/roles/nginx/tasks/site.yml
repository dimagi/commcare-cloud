---

- name: load configuration
  include_vars: "{{ site_name }}.yml"

- name: Create the site configurations
  sudo: yes
  template:
    src: site.j2
    dest: "/etc/nginx/sites-available/{{ item.server.file_name }}"
    owner: "{{ cchq_user }}"
    group: "{{ cchq_user }}"
    mode: "u=rw,g=rw,o=r"
  with_items: "{{ nginx_sites|default([]) }}"

- name: Create the links to enable site configurations
  sudo: yes
  file: path="/etc/nginx/sites-enabled/{{ item.server['file_name'] }}" state=link src="/etc/nginx/sites-available/{{ item.server['file_name'] }}"
<<<<<<< HEAD
  with_items: "{{ nginx_sites }}"
  when: not ansible_check_mode
=======
  with_items: "{{ nginx_sites|default([]) }}"
>>>>>>> d398d2c2
<|MERGE_RESOLUTION|>--- conflicted
+++ resolved
@@ -16,9 +16,5 @@
 - name: Create the links to enable site configurations
   sudo: yes
   file: path="/etc/nginx/sites-enabled/{{ item.server['file_name'] }}" state=link src="/etc/nginx/sites-available/{{ item.server['file_name'] }}"
-<<<<<<< HEAD
-  with_items: "{{ nginx_sites }}"
-  when: not ansible_check_mode
-=======
   with_items: "{{ nginx_sites|default([]) }}"
->>>>>>> d398d2c2
+  when: not ansible_check_mode