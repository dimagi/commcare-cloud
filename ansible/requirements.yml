--- conflicted
+++ resolved
@@ -1,12 +1,7 @@
 ---
 - src: git+https://github.com/emord/ansible-couchdb-cluster.git
-<<<<<<< HEAD
-  version: df205e7
+  version: 826df60
   name: emord.ansible-couchdb-cluster
 - src: git+https://github.com/debops-contrib/ansible-etckeeper.git
   version: 29c721d
-  name: debops-contrib.etckeeper
-=======
-  version: 826df60
-  name: emord.ansible-couchdb-cluster
->>>>>>> 87ecf02d
+  name: debops-contrib.etckeeper