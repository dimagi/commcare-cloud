SITE_HOST: 'www.icds-cas.gov.in'
CAS_SITE_HOST: 'cas.commcarehq.org'
ALTERNATE_FORMPLAYER_HQ_HOST: "{{ CAS_SITE_HOST }}"
NO_WWW_SITE_HOST: 'icds-cas.gov.in'
deploy_env: icds
internal_domain_name: 'internal-icds.commcarehq.org'
tableau_server: 10.247.24.11:80

TABLEAU_HOST: 'reports.icds-cas.gov.in'

nginx_combined_cert_file: '../config/{{ deploy_env}}/ssl/icds-cas.gov.in.combined.crt'
apache2_key_file: '../config/{{ deploy_env }}/ssl/icds-cas.gov.in.key'

cas_nginx_combined_cert_file: '../config/{{ deploy_env}}/ssl/cas.commcarehq.org.combined.crt'
cas_key_file: '../config/{{ deploy_env }}/ssl/cas.commcarehq.org.key'

tableau_nginx_combined_cert_file: '../config/{{ deploy_env }}/ssl/reports.icds-cas.gov.in.crt'
tableau_key_file: '../config/{{ deploy_env }}/ssl/reports.icds-cas.gov.in.key'

active_sites:
  cchq_ssl: True
  cchq_redirect: True
  cchq_http: True
  cchq_http_redirect: True
  cchq_http_j2me: False
  commtrack_ssl: False
  commtrack_http: False
  hq_status: False
  tableau: False
  icds_tableau: True
  dhis: False
  wiki: False
  wiki_http: False
  motech: False
  motech1: False
  motech2: False
  riakcs: True
  cas_ssl: True
  couchdb2: True

riak_ring_size: 64

riakcs_s3_access_key: "{{ secrets.RIAKCS_S3_ACCESS_KEY }}"
riakcs_s3_secret_key: "{{ secrets.RIAKCS_S3_SECRET_KEY }}"

proxy_type: 'nginx'
primary_ssl_env: "cas"
nginx_max_clients: 1024
nginx_worker_rlimit_nofile : 16384

ansible_user_password_sha_512: "{{ secrets.ANSIBLE_USER_PASSWORD_SHA_512 }}"
fake_ssl_cert: no

elasticsearch_endpoint: '{{ groups.elasticsearch.0 }}'
elasticsearch_cluster_name: 'prodhqes-1.x'

formplayer_sentry_dsn: '{{ secrets.FORMPLAYER_SENTRY_DSN }}'

supervisor_http_enabled: True
supervisor_http_username: "{{ secrets.SUPERVISOR_HTTP_USERNAME }}"
supervisor_http_password: "{{ secrets.SUPERVISOR_HTTP_PASSWORD }}"

keystore_file: '../config/DimagiKeyStore'

backup_blobdb: False
backup_postgres: True
backup_es: False
postgres_s3: False
backup_couch: True

postgres_users: "{{ secrets.POSTGRES_USERS }}"

postgresql_work_mem: '8MB'
postgresql_shared_buffers: '512MB'
postgresql_max_stack_depth: '6MB'
postgresql_effective_cache_size: '8GB'
pgbouncer_reserve_pool: 5
pgbouncer_pool_timeout: 1
pgbouncer_pool_mode: transaction

formplayer_db_name: formplayer

nofile_limit: 65536

postgresql_dbs:
  - django_alias: default
    name: "{{localsettings.PG_DATABASE_NAME}}"
    host: "{{ groups.postgresql.2 }}"
  - django_alias: proxy
    name: commcarehq_proxy
    host: "{{ groups.postgresql.1 }}"
  - django_alias: p1
    name: commcarehq_p1
    shards: [0, 103]
    host: "{{ groups.postgresql.3 }}"
  - django_alias: p2
    name: commcarehq_p2
    shards: [104, 205]
    host: "{{ groups.postgresql.3 }}"
  - django_alias: p3
    name: commcarehq_p3
    shards: [206, 308]
    host: "{{ groups.postgresql.3 }}"
  - django_alias: p4
    name: commcarehq_p4
    shards: [309, 411]
    host: "{{ groups.postgresql.3 }}"
  - django_alias: p5
    name: commcarehq_p5
    shards: [412, 514]
    host: "{{ groups.postgresql.3 }}"
  - django_alias: p6
    name: commcarehq_p6
    shards: [515, 617]
    host: "{{ groups.postgresql.1 }}"
  - django_alias: p7
    name: commcarehq_p7
    shards: [618, 720]
    host: "{{ groups.postgresql.1 }}"
  - django_alias: p8
    name: commcarehq_p8
    shards: [721, 823]
    host: "{{ groups.postgresql.1 }}"
  - django_alias: p9
    name: commcarehq_p9
    shards: [824, 926]
    host: "{{ groups.postgresql.1 }}"
  - django_alias: p10
    name: commcarehq_p10
    shards: [927, 1023]
    host: "{{ groups.postgresql.1 }}"
  - name: "{{localsettings.UCR_DATABASE_NAME}}"
    host: "{{ groups.postgresql.0 }}"
  - django_alias: "{{localsettings.ICDS_UCR_DATABASE_ALIAS}}"
    name: "{{localsettings.ICDS_UCR_DATABASE_NAME}}"
    host: "{{ groups.postgresql.0 }}"
  - name: "{{localsettings.ICDS_TEST_DATABASE_NAME}}"
    host: "{{ groups.postgresql.0 }}"
  - name: "{{ formplayer_db_name }}"
    host: "{{ groups.postgresql.0 }}"

redis_max_memory: 4096mb
redis_logfile: '/var/log/redis/redis-server.log'
redis_syslog_enabled: 'no'
redis_database_save_times: []
redis_max_clients: 10000
redis_maxmemory_policy: allkeys-lru

kafka_log_dir: '/opt/data/kafka'

ECRYPTFS_PASSWORD: "{{ secrets.ECRYPTFS_PASSWORD }}"

KSPLICE_ACTIVE: no
KSPLICE_ACTIVATION_KEY: "{{ secrets.KSPLICE_ACTIVATION_KEY }}"

AMQP_USER: "{{ secrets.AMQP_USER }}"
AMQP_PASSWORD: "{{ secrets.AMQP_PASSWORD }}"
AMQP_HOST: "{{ groups.rabbitmq.0 }}"
AMQP_NAME: commcarehq

ZABBIX_DB_ROOT_PASS: "{{ secrets.ZABBIX_DB_ROOT_PASS }}"
ZABBIX_DB_USER_PASS: "{{ secrets.ZABBIX_DB_USER_PASS }}"

DATADOG_ENABLED: True
DATADOG_API_KEY: "{{ secrets.DATADOG_API_KEY }}"
DATADOG_APP_KEY: "{{ secrets.DATADOG_APP_KEY }}"
datadog_integration_cloudant: False

file_email: False

ufw_private_interface: eth0

shared_drive_enabled: true

# point hosts to the proxy machine
etc_host_lines:
  - '10.247.24.13		cas.commcarehq.org'
  - '10.247.24.13		reports.icds-cas.gov.in'
  - '10.247.24.13		www.icds-cas.gov.in'
etc_host_lines_removed: ['etc_host_lines']

http_proxy_address: '10.247.24.16'
http_proxy_port: '3128'

site_locations:
  - name: /files
    try_files: "$uri $uri/index.html $uri/ =404"
    auth_basic: '"Restricted Content"'
    auth_basic_user_file: '/etc/nginx/.htpasswd'
  - name: /bihar_ls_files 
    try_files: "$uri $uri/index.html $uri/ =404"
    auth_basic: '"Restricted Content"'
    auth_basic_user_file: "/etc/nginx/.htpasswd_bihar"
  - name: /maharashtra_icds-cas_files 
    try_files: "$uri $uri/index.html $uri/ =404"
    auth_basic: '"Restricted Content"'
    auth_basic_user_file: "/etc/nginx/.htpasswd_maharashtra"
  - name: /mp_ls_files
    try_files: "$uri $uri/index.html $uri/ =404"
    auth_basic: '"Restricted Content"'
    auth_basic_user_file: "/etc/nginx/.htpasswd_mp"
  - name: /ls_hindi 
    try_files: "$uri $uri/index.html $uri/ =404"
    auth_basic: '"Restricted Content"'
    auth_basic_user_file: "/etc/nginx/.htpasswd_ls_hindi"
  - name: /ls_marathi 
    try_files: "$uri $uri/index.html $uri/ =404"
    auth_basic: '"Restricted Content"'
    auth_basic_user_file: "/etc/nginx/.htpasswd_ls_marathi"
  - name: /ls_telugu 
    try_files: "$uri $uri/index.html $uri/ =404"
    auth_basic: '"Restricted Content"'
    auth_basic_user_file: "/etc/nginx/.htpasswd_ls_telugu"
  - name: /hindi_files 
    try_files: "$uri $uri/index.html $uri/ =404"
    auth_basic: '"Restricted Content"'
    auth_basic_user_file: "/etc/nginx/.htpasswd_hindi_files"
  - name: /marathi_files 
    try_files: "$uri $uri/index.html $uri/ =404"
    auth_basic: '"Restricted Content"'
    auth_basic_user_file: "/etc/nginx/.htpasswd_marathi_files"
  - name: /telugu_files 
    try_files: "$uri $uri/index.html $uri/ =404"
    auth_basic: '"Restricted Content"'
    auth_basic_user_file: "/etc/nginx/.htpasswd_telugu_files"
  - name: /adhaar_id_scanner_apk
    try_files: "$uri $uri/index.html $uri/ =404"
    auth_basic: '"Restricted Content"'
    auth_basic_user_file: "/etc/nginx/.htpasswd_adhaar_id_scanner_apk"

couchdb_cluster_settings:
  q: 8
  r: 2
  w: 2
  n: 2

<<<<<<< HEAD
=======
couchdb2:
  username: "{{ localsettings_private.COUCH_USERNAME }}"
  password: "{{ localsettings_private.COUCH_USERNAME }}"

>>>>>>> 5613c916
couch_dbs:
  default:
    host: 10.247.24.18
    port: 5984
    name: commcarehq
    username: "{{ localsettings_private.COUCH_USERNAME }}"
    password: "{{ localsettings_private.COUCH_PASSWORD }}"
    is_https: False
  users:
    host: 10.247.24.30
    port: 5984
    name: commcarehq__users
    username: "{{ localsettings_private.COUCH_USERNAME }}"
    password: "{{ localsettings_private.COUCH_PASSWORD }}"
    is_https: False

localsettings:
  ALLOWED_HOSTS:
    - localhost
    - 127.0.0.1
    - '{{ SITE_HOST }}'
    - '{{ CAS_SITE_HOST }}'
  BANK_ACCOUNT_NUMBER: "{{ localsettings_private.BANK_ACCOUNT_NUMBER }}"
  BANK_ADDRESS: { 'first_line': "1 Citizens Drive", 'city': "Riverside", 'region': "RI", 'postal_code': "02915" }
  BANK_NAME: "RBS Citizens N.A."
  BANK_SWIFT_CODE: 'CTZIUS33'
  BANK_ROUTING_NUMBER_ACH: "{{ localsettings_private.BANK_ROUTING_NUMBER_ACH }}"
  BANK_ROUTING_NUMBER_WIRE: "{{ localsettings_private.BANK_ROUTING_NUMBER_WIRE }}"
  BITLY_APIKEY: "{{ localsettings_private.BITLY_APIKEY }}"
  BITLY_LOGIN: "{{ localsettings_private.BITLY_LOGIN }}"
  BOOKKEEPER_CONTACT_EMAILS: "{{ localsettings_private.BOOKKEEPER_CONTACT_EMAILS }}"
  BROKER_URL: 'amqp://{{ secrets.AMQP_USER }}:{{ secrets.AMQP_PASSWORD }}@{{ AMQP_HOST }}:5672/{{ AMQP_NAME }}'
  CELERY_FLOWER_URL: "http://{{ groups.celery.0 }}:5555"
  CELERY_PERIODIC_QUEUE: 'celery_periodic'
  CELERY_REMINDER_CASE_UPDATE_QUEUE: 'reminder_case_update_queue'
  CELERY_REMINDER_RULE_QUEUE: 'reminder_rule_queue'
  CELERY_REPEAT_RECORD_QUEUE: 'repeat_record_queue'
  CELERY_RESULT_BACKEND: 'djcelery.backends.database:DatabaseBackend'
  COMMCARE_HQ_NAME: 'ICDS-CAS Server'
  COMMCARE_NAME: 'ICDS-CAS'
  COUCH_CACHE_DOCS: True
  COUCH_CACHE_VIEWS: True
  COUCH_STALE_QUERY: 'update_after'
  COUCH_MONITORING_USERNAME: "{{ localsettings_private.COUCH_MONITORING_USERNAME }}"
  COUCH_MONITORING_PASSWORD: "{{ localsettings_private.COUCH_MONITORING_PASSWORD }}"
  DEPLOY_MACHINE_NAME: "{{ ansible_hostname }}"
  DROPBOX_APP_NAME: 'CommCareHQFiles'
  DROPBOX_KEY: "{{ localsettings_private.DROPBOX_KEY }}"
  DROPBOX_SECRET: "{{ localsettings_private.DROPBOX_SECRET }}"
  ELASTICSEARCH_HOST: "{{ groups.elasticsearch.0 }}"
  ELASTICSEARCH_PORT: '9200'
  EMAIL_LOGIN: "{{ localsettings_private.EMAIL_LOGIN }}"
  EMAIL_SMTP_HOST: 'localhost'
  EMAIL_SMTP_PORT: 25
  EMAIL_USE_TLS: no
  FORMPLAYER_URL: "/formplayer"
  GMAPS_API_KEY: "{{ localsettings_private.GMAPS_API_KEY }}"
  HQ_INSTANCE: 'icds'
#  HUBSPOT_API_ID: "{{ localsettings_private.HUBSPOT_API_ID }}"
#  HUBSPOT_API_KEY: "{{ localsettings_private.HUBSPOT_API_KEY }}"
  HQ_PRIVATE_KEY: "{{ localsettings_private.HQ_PRIVATE_KEY }}"
  ICDS_TEST_DATABASE_NAME: commcarehq_icds_testdata
  ICDS_UCR_DATABASE_ALIAS: icds-ucr
  ICDS_UCR_DATABASE_NAME: commcarehq_icds_aggregatedata
  INACTIVITY_TIMEOUT: 20160
  INVOICE_FROM_ADDRESS:
    'name': "Dimagi, Inc."
    'first_line': "585 Massachusetts Ave"
    'city': "Cambridge"
    'region': "MA"
    'postal_code': "02139"
    'country': "US"
    'phone_number': "(617) 649-2214"
    'email': "accounts@dimagi.com"
    'website': "http://www.dimagi.com"
  INVOICE_PREFIX: INC-
  INVOICE_STARTING_NUMBER: 5000
  JAR_KEY_ALIAS: javarosakey
  JAR_KEY_PASS: "{{ localsettings_private.JAR_KEY_PASS }}"
  JAR_STORE_PASS: "{{ localsettings_private.JAR_STORE_PASS }}"
  KAFKA_URL: "{{ groups.kafka.0 }}:9092"
  LOCAL_PILLOWS:
    icds:
      - name: 'kafka-ucr-static-awc-location'
        class: 'corehq.apps.userreports.pillow.ConfigurableReportKafkaPillow'
        instance: 'corehq.apps.userreports.pillow.get_kafka_ucr_static_pillow'
        params:
          topics:
            - 'location'
          include_ucrs:
            - 'static-awc_location'
      - name: 'kafka-ucr-static-cases'
        class: 'corehq.apps.userreports.pillow.ConfigurableReportKafkaPillow'
        instance: 'corehq.apps.userreports.pillow.get_kafka_ucr_static_pillow'
        params:
          topics:
            - 'case-sql'
          include_ucrs:
            - 'static-hardware_cases'
            - 'static-household_cases'
            - 'static-tasks_cases'
            - 'static-tech_issue_cases'
      - name: 'kafka-ucr-static-ccs_record_cases'
        class: 'corehq.apps.userreports.pillow.ConfigurableReportKafkaPillow'
        instance: 'corehq.apps.userreports.pillow.get_kafka_ucr_static_pillow'
        params:
          topics:
            - 'case-sql'
          include_ucrs:
            - 'static-ccs_record_cases'
      - name: 'kafka-ucr-static-ccs_record_cases_monthly'
        class: 'corehq.apps.userreports.pillow.ConfigurableReportKafkaPillow'
        instance: 'corehq.apps.userreports.pillow.get_kafka_ucr_static_pillow'
        params:
          topics:
            - 'case-sql'
          include_ucrs:
            - 'static-ccs_record_cases_monthly'
            - 'static-ccs_record_cases_monthly_tableau'
      - name: 'kafka-ucr-static-child_cases_monthly'
        class: 'corehq.apps.userreports.pillow.ConfigurableReportKafkaPillow'
        instance: 'corehq.apps.userreports.pillow.get_kafka_ucr_static_pillow'
        params:
          topics:
            - 'case-sql'
          include_ucrs:
            - 'static-child_cases_monthly'
            - 'static-child_cases_monthly_tableau'
      - name: 'kafka-ucr-static-child_health_cases'
        class: 'corehq.apps.userreports.pillow.ConfigurableReportKafkaPillow'
        instance: 'corehq.apps.userreports.pillow.get_kafka_ucr_static_pillow'
        params:
          topics:
            - 'case-sql'
          include_ucrs:
            - 'static-child_health_cases'
      - name: 'kafka-ucr-static-person_cases'
        class: 'corehq.apps.userreports.pillow.ConfigurableReportKafkaPillow'
        instance: 'corehq.apps.userreports.pillow.get_kafka_ucr_static_pillow'
        params:
          topics:
            - 'case-sql'
          include_ucrs:
            - 'static-person_cases'
      - name: 'kafka-ucr-static-forms-A'
        class: 'corehq.apps.userreports.pillow.ConfigurableReportKafkaPillow'
        instance: 'corehq.apps.userreports.pillow.get_kafka_ucr_static_pillow'
        params:
          topics:
            - 'form-sql'
          include_ucrs:
            - 'static-child_delivery_forms'
            - 'static-daily_feeding_forms'
            - 'static-gm_forms'
            - 'static-home_visit_forms'
            - 'static-infrastructure_form'
      - name: 'kafka-ucr-static-forms-B'
        class: 'corehq.apps.userreports.pillow.ConfigurableReportKafkaPillow'
        instance: 'corehq.apps.userreports.pillow.get_kafka_ucr_static_pillow'
        params:
          topics:
            - 'form-sql'
          include_ucrs:
            - 'static-awc_mgt_forms'
            - 'static-ls_home_visit_forms_filled'
            - 'static-thr_forms'
            - 'static-usage_forms'
            - 'static-vhnd_form'
            - 'static-visitorbook_forms'
  OPEN_EXCHANGE_RATES_API_ID: "{{ localsettings_private.OPEN_EXCHANGE_RATES_API_ID }}"
  PG_DATABASE_HOST: "{{ groups.postgresql.0 }}"
  PG_DATABASE_NAME: commcarehq
  PG_DATABASE_PASSWORD: "{{ secrets.POSTGRES_USERS.commcare.password }}"
  PG_DATABASE_USER: "{{ secrets.POSTGRES_USERS.commcare.username }}"
  PG_DATABASE_PORT: 6432
  PILLOWTOP_MACHINE_ID: pil0
  PILLOW_RETRY_QUEUE_ENABLED: True
  REDIS_DB: '0'
  REDIS_HOST: "{{ groups.redis.0 }}"
  REDIS_PORT: '6379'
  REMINDERS_QUEUE_ENABLED: True
  SECRET_KEY: "{{ localsettings_private.SECRET_KEY }}"
  SENTRY_PUBLIC_KEY: "{{ localsettings_private.SENTRY_PUBLIC_KEY }}"
  SENTRY_PRIVATE_KEY: "{{ localsettings_private.SENTRY_PRIVATE_KEY }}"
  SENTRY_PROJECT_ID: "{{ localsettings_private.SENTRY_PROJECT_ID }}"
  SENTRY_QUERY_URL: "{{ localsettings_private.SENTRY_QUERY_URL }}"
  SENTRY_API_KEY: "{{ localsettings_private.SENTRY_API_KEY }}"
#  SIMPLE_API_KEYS: "{{ localsettings_private.SIMPLE_API_KEYS }}"
  SMS_GATEWAY_PARAMS:
  SMS_GATEWAY_URL: 
  SMS_QUEUE_ENABLED: True
  STRIPE_PRIVATE_KEY: "{{ localsettings_private.STRIPE_PRIVATE_KEY }}"
  STRIPE_PUBLIC_KEY: "{{ localsettings_private.STRIPE_PUBLIC_KEY }}"
  TOUCHFORMS_API_PASSWORD: "{{ localsettings_private.TOUCHFORMS_API_PASSWORD }}"
  TOUCHFORMS_API_USER: "{{ localsettings_private.TOUCHFORMS_API_USER }}"
  TWO_FACTOR_SMS_GATEWAY: 'corehq.apps.hqwebapp.two_factor_gateways.Gateway'
  TWO_FACTOR_CALL_GATEWAY: 'corehq.apps.hqwebapp.two_factor_gateways.Gateway'
  UCR_DATABASE_NAME: commcarehq_ucr
  USE_PARTITIONED_DATABASE: True
  WS4REDIS_CONNECTION_HOST: "{{ groups.redis.0 }}"
  XFORMS_PLAYER_URL: "http://{{ groups.touchforms.0 }}:4444/"
  ENABLE_PRELOGIN_SITE: False
  CUSTOM_LANDING_TEMPLATE: 'icds/login.html'
  ENTERPRISE_MODE: True
  ENABLE_DRACONIAN_SECURITY_FEATURES: yes
  TABLEAU_URL_ROOT: "https://{{ TABLEAU_HOST }}/"
  ICDS_DOMAIN: "{{ localsettings_private.ICDS_DOMAIN }}"<|MERGE_RESOLUTION|>--- conflicted
+++ resolved
@@ -234,13 +234,10 @@
   w: 2
   n: 2
 
-<<<<<<< HEAD
-=======
 couchdb2:
   username: "{{ localsettings_private.COUCH_USERNAME }}"
   password: "{{ localsettings_private.COUCH_USERNAME }}"
 
->>>>>>> 5613c916
 couch_dbs:
   default:
     host: 10.247.24.18
