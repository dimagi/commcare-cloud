cchq_home: "/home/{{ cchq_user }}"
www_dir: "{{ cchq_home }}/www"
www_home: "{{ www_dir }}/{{ deploy_env }}"
code_home: "{{ www_home }}/current"
log_home: "{{ www_home }}/log"
legacy_service_home: "{{ code_home }}/services"
service_home: "{{ www_home }}/services"
virtualenv_home: "{{ code_home }}/python_env"
encrypted_root: "/opt/data"
project: "commcare-hq"

airflow_home: "{{ cchq_home }}/airflow"
airflow_virtualenv: "{{ airflow_home }}/env"

shared_drive_enabled: true
shared_dir_gid: 1500  # This GID cannot already be allocated
shared_dir_name: "shared{{ '_' ~ deploy_env if deploy_env != 'production' else '' }}"
shared_data_dir: "/opt/{{ shared_dir_name }}"
shared_mount_dir: "/mnt/{{ shared_dir_name }}"
is_monolith: '{{ groups["all"]|length == 1 }}'
transfer_payload_dir_name: "transfer_payloads"
restore_payload_dir_name: "restore_payloads"
shared_temp_dir_name: "temp"
public_site_path: /opt/commcare-hq-public/site/output
commtrack_public_site_path: /opt/commtrack-static/site/output/
cchq_user: cchq
dev_group: dimagidev

ssh_allow_password: False
django_port: 9010
riakcs_port: 8080
riakcs_proxy_port_override: "{{ riakcs_port }}"  # use this to override in env vars
riakcs_proxy_port: "{{ riakcs_proxy_port_override }}"
temp_riakcs_proxy_port: 8081
riakcs_control: "{{ groups.get('riakcs')[0] | default('riakcs-is-disabled') }}"
zookeeper_client_port: 2181
formplayer_port: 8181
couchdb2_port: 15984
couchdb2_proxy_port: 25984

# commcare-hq connects to an S3-compatible service, which is Riak CS
s3_blob_db_enabled: "{{ 'true' if groups.get('riakcs') else '' }}"
s3_blob_db_url: "http://{{ groups['proxy'][0] }}:{{ temp_riakcs_proxy_port if 'BLOB_DB_MIGRATING_FROM_S3_TO_S3' in localsettings else riakcs_proxy_port }}"

# Process for migrating from old to new riak cluster:
#
# - add [riakcs_new] hosts (of new riak cluster) to inventory
# - add `localsettings.BLOB_DB_MIGRATING_FROM_S3_TO_S3: True` in environments/$ENV/public.yml
# - add/update settings in environments/$ENV/vault.yml
#   - secrets.RIAKCS_S3_ACCESS_KEY        # new cluster
#   - secrets.RIAKCS_S3_SECRET_KEY        # new cluster
#   - secrets.OLD_S3_BLOB_DB_ACCESS_KEY   # old cluster
#   - secrets.OLD_S3_BLOB_DB_SECRET_KEY   # old cluster
# - deploy proxy (old=8080, new=8081)
# - deploy localsettings
#   during this deploy hosts with old localsettings will continue to talk
#   to old riak cluster on port 8080
#
# - run migration
#
# - move [riakcs_new] hosts to [riakcs] (and delete old hosts) in inventory
# - update environments/$ENV/public.yml
#   - remove `localsettings.BLOB_DB_MIGRATING_FROM_S3_TO_S3: True`
#   - add    `localsettings.TEMP_RIAKCS_PROXY: True`
# - deploy proxy (new=8080, new=8081)
# - deploy localsettings
#   during this deploy hosts with old localsettings will continue to talk
#   to new riak cluster on port 8081, and once updated will talk to new riak
#   cluster proxied on port 8080. There is a slight chance of MigratingBlobDB
#   failover from new to new, but this should be rare and benign.
#
# - remove `localsettings.TEMP_RIAKCS_PROXY: True` from environments/$ENV/public.yml
# - deploy proxy (new=8080)
old_s3_blob_db_url: "http://{{ groups['proxy'][0] }}:{{ riakcs_proxy_port }}"

# To use these vars without deploying the riak control machine
# add riakcs_s3_access_key and riakcs_s3_secret_key to the ansible secret config directory
s3_blob_db_access_key: "{{ riakcs_s3_access_key if riakcs_s3_access_key else (hostvars[riakcs_control]['riak_key'] if s3_blob_db_enabled else '') }}"
s3_blob_db_secret_key:  "{{ riakcs_s3_secret_key if riakcs_s3_secret_key else (hostvars[riakcs_control]['riak_secret'] if s3_blob_db_enabled else '') }}"

couchdb_mirror: https://archive.apache.org/dist/couchdb/source

datadog_integration_cloudant: false
datadog_integration_couch: false
datadog_integration_elastic: false
datadog_integration_gunicorn: false
datadog_integration_kafka: false
datadog_integration_kafka_consumer: false
datadog_integration_nginx: false
datadog_integration_pgbouncer: false
datadog_integration_postgres: false
datadog_integration_rabbitmq: false
datadog_integration_redisdb: false
datadog_integration_riak: false
datadog_integration_riakcs: false
datadog_integration_zk: false
datadog_integration_jmx: false
datadog_integration_vmware: false
datadog_integration_http: false
datadog_extra_host_checks: []

root_email: commcarehq-ops+root@dimagi.com
server_email: commcarehq-noreply@dimagi.com
default_from_email: commcarehq-noreply@dimagi.com
support_email: support@dimagi.com
probono_support_email: pro-bono@dimagi.com
cchq_bug_report_email: commcarehq-bug-reports@dimagi.com
accounts_email: accounts@dimagi.com
data_email: datatree@dimagi.com
subscription_change_email: accounts+subchange@dimagi.com
internal_subscription_change_email: accounts+subchange+internal@dimagi.com
billing_email: billing-comm@dimagi.com
invoicing_contact_email: billing-support@dimagi.com
growth_email: growth@dimagi.com
master_list_email: master-list@dimagi.com
report_builder_add_on_email: sales@dimagi.com
eula_change_email: eula-notifications@dimagi.com
contact_email: info@dimagi.com
soft_assert_email: commcarehq-ops+soft_asserts@dimagi.com
daily_deploy_email: null


AMAZON_S3_ACCESS_KEY: "{{ localsettings_private.AMAZON_S3_ACCESS_KEY | default(None) }}"
AMAZON_S3_SECRET_KEY: "{{ localsettings_private.AMAZON_S3_SECRET_KEY | default(None) }}"
AMQP_HOST: "{{ groups.rabbitmq.0 }}"
AMQP_NAME: commcarehq
AMQP_PASSWORD: "{{ secrets.AMQP_PASSWORD | default(None) }}"
AMQP_USER: "{{ secrets.AMQP_USER | default(None) }}"
APPCUES_ID: "{{ localsettings_private.APPCUES_ID | default('', true) }}"
APPCUES_KEY: "{{ localsettings_private.APPCUES_KEY | default('', true) }}"
BANK_ACCOUNT_NUMBER: "{{ localsettings_private.BANK_ACCOUNT_NUMBER | default(None) }}"
BANK_ROUTING_NUMBER_ACH: "{{ localsettings_private.BANK_ROUTING_NUMBER_ACH | default('') }}"
BANK_ROUTING_NUMBER_WIRE: "{{ localsettings_private.BANK_ROUTING_NUMBER_WIRE | default('')}}"
BITLY_APIKEY: "{{ localsettings_private.BITLY_APIKEY | default('') }}"
BITLY_LOGIN: "{{ localsettings_private.BITLY_LOGIN | default('') }}"
BOOKKEEPER_CONTACT_EMAILS: "{{ localsettings_private.BOOKKEEPER_CONTACT_EMAILS | default(None) }}"
COUCH_MONITORING_PASSWORD: "{{ localsettings_private.COUCH_MONITORING_PASSWORD | default(None) }}"
COUCH_MONITORING_USERNAME: "{{ localsettings_private.COUCH_MONITORING_USERNAME | default(None) }}"
DRIFT_ID: "{{ localsettings_private.DRIFT_ID | default('', true) }}"
DROPBOX_APP_NAME: 'CommCareHQFiles'
DROPBOX_KEY: "{{ localsettings_private.DROPBOX_KEY | default(None) }}"
DROPBOX_SECRET: "{{ localsettings_private.DROPBOX_SECRET | default(None)}}"
EMAIL_LOGIN: "{{ localsettings_private.EMAIL_LOGIN | default(None) }}"
EMAIL_PASSWORD: "{{ localsettings_private.EMAIL_PASSWORD | default(None) }}"
FORMPLAYER_INTERNAL_AUTH_KEY: "{{ localsettings_private.FORMPLAYER_INTERNAL_AUTH_KEY | default(None) }}"
FULLSTORY_ID: "{{ localsettings_private.FULLSTORY_ID | default('', true)}}"
GMAPS_API_KEY: "{{ localsettings_private.GMAPS_API_KEY | default('') }}"
GOOGLE_ANALYTICS_API_ID: "{{ localsettings_private.GOOGLE_ANALYTICS_API_ID | default('', true) }}"
GREENHOUSE_API_KEY: "{{ localsettings_private.GREENHOUSE_API_KEY | default(None) }}"
HQ_PRIVATE_KEY: "{{ localsettings_private.HQ_PRIVATE_KEY | default(None) }}"
HUBSPOT_API_ID: "{{ localsettings_private.HUBSPOT_API_ID | default('', true) }}"
HUBSPOT_API_KEY: "{{ localsettings_private.HUBSPOT_API_KEY | default('', true) }}"
JAR_KEY_ALIAS: javarosakey
JAR_KEY_PASS: "{{ localsettings_private.JAR_KEY_PASS | default('') }}"
JAR_STORE_PASS: "{{ localsettings_private.JAR_STORE_PASS | default('') }}"
KISSMETRICS_KEY: "{{ localsettings_private.KISSMETRICS_KEY | default('', true) }}"
MAPS_LAYERS: "{{ localsettings_private.MAPS_LAYERS | default(None) }}"
MIA_THE_DEPLOY_BOT_API: "{{ localsettings_private.MIA_THE_DEPLOY_BOT_API | default(None) }}"
MOBILE_INTEGRATION_TEST_TOKEN: "{{ localsettings_private.MOBILE_INTEGRATION_TEST_TOKEN | default(None) }}"
OPEN_EXCHANGE_RATES_API_ID: "{{ localsettings_private.OPEN_EXCHANGE_RATES_API_ID | default(None) }}"
SECRET_KEY: "{{ localsettings_private.SECRET_KEY }}"
SENTRY_API_KEY: "{{ localsettings_private.SENTRY_API_KEY | default(None) }}"
SENTRY_PRIVATE_KEY: "{{ localsettings_private.SENTRY_PRIVATE_KEY | default(None) }}"
SENTRY_PROJECT_ID: "{{ localsettings_private.SENTRY_PROJECT_ID | default(None) }}"
SENTRY_PUBLIC_KEY: "{{ localsettings_private.SENTRY_PUBLIC_KEY | default(None) }}"
SENTRY_QUERY_URL: "{{ localsettings_private.SENTRY_QUERY_URL | default(None) }}"
SIMPLE_API_KEYS: "{{ localsettings_private.SIMPLE_API_KEYS | default(None) }}"
STRIPE_PRIVATE_KEY: "{{ localsettings_private.STRIPE_PRIVATE_KEY | default(None) }}"
STRIPE_PUBLIC_KEY: "{{ localsettings_private.STRIPE_PUBLIC_KEY | default(None) }}"
TOUCHFORMS_API_PASSWORD: "{{ localsettings_private.TOUCHFORMS_API_PASSWORD | default('') }}"
TOUCHFORMS_API_USER: "{{ localsettings_private.TOUCHFORMS_API_USER | default('') }}"
DATADOG_API_KEY: "{{ secrets.DATADOG_API_KEY | default(None) }}"
DATADOG_APP_KEY: "{{ secrets.DATADOG_APP_KEY | default(None) }}"
ECRYPTFS_PASSWORD: "{{ secrets.ECRYPTFS_PASSWORD | default(None) }}"
KSPLICE_ACTIVATION_KEY: "{{ secrets.KSPLICE_ACTIVATION_KEY | default(None) }}"
NEW_RELIC_KEY: "{{ secrets.NEW_RELIC_KEY | default(None) }}"

ansible_user_password_sha_512: "{{ secrets.ANSIBLE_USER_PASSWORD_SHA_512 | default(None) }}"
formplayer_sentry_dsn: '{{ secrets.FORMPLAYER_SENTRY_DSN | default(None) }}'
old_s3_blob_db_access_key: "{{ secrets.OLD_S3_BLOB_DB_ACCESS_KEY | default(None) }}"
old_s3_blob_db_secret_key: "{{ secrets.OLD_S3_BLOB_DB_SECRET_KEY | default(None) }}"
postgres_users: "{{ secrets.POSTGRES_USERS | default(None) }}"
riakcs_s3_access_key: "{{ secrets.RIAKCS_S3_ACCESS_KEY | default(None) }}"
riakcs_s3_secret_key: "{{ secrets.RIAKCS_S3_SECRET_KEY | default(None) }}"
supervisor_http_password: "{{ secrets.SUPERVISOR_HTTP_PASSWORD | default(None) }}"
supervisor_http_username: "{{ secrets.SUPERVISOR_HTTP_USERNAME | default(None) }}"
# To enable Local ES snapshot override with repository location
es_local_repo: false
blobdb_snapshot_bucket: dimagi-{{ deploy_env }}-blobdb-backups
couchdb_snapshot_bucket: dimagi-{{ deploy_env }}-couch-backups
postgres_snapshot_bucket: dimagi-{{ deploy_env }}-postgres-backups
es_snapshot_bucket: "dimagi-{{ deploy_env }}-es-snapshots"
aws_region: None
# this reads "'s3.{{ aws_region }}.amazonaws.com' if aws_region else None"
aws_endpoint: '{{ aws_region and "s3." + aws_region + ".amazonaws.com" }}'
aws_versioning_enabled: true

<<<<<<< HEAD
airflow_secret_key: '{{ secrets.AIRFLOW_SECRET_KEY | default(None) }}'
airflow_flask_key: '{{ secrets.AIRFLOW_FLASK_KEY | default(None) }}'

hq_main_db_host: "{% for config in postgresql_dbs -%}
  {%- if config.name == commcarehq_main_db_name -%}
    {{ config.host }}
  {%- endif -%}
{%- endfor %}"
=======
nofile_limit: 4096
>>>>>>> 39551ca9
<|MERGE_RESOLUTION|>--- conflicted
+++ resolved
@@ -195,7 +195,6 @@
 aws_endpoint: '{{ aws_region and "s3." + aws_region + ".amazonaws.com" }}'
 aws_versioning_enabled: true
 
-<<<<<<< HEAD
 airflow_secret_key: '{{ secrets.AIRFLOW_SECRET_KEY | default(None) }}'
 airflow_flask_key: '{{ secrets.AIRFLOW_FLASK_KEY | default(None) }}'
 
@@ -204,6 +203,5 @@
     {{ config.host }}
   {%- endif -%}
 {%- endfor %}"
-=======
+
 nofile_limit: 4096
->>>>>>> 39551ca9
