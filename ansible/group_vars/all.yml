cchq_home: "/home/{{ cchq_user }}"
www_dir: "{{ cchq_home }}/www"
www_home: "{{ www_dir }}/{{ deploy_env }}"
code_home: "{{ www_home }}/current"
log_home: "{{ www_home }}/log"
legacy_service_home: "{{ code_home }}/services"
service_home: "{{ www_home }}/services"
virtualenv_home: "{{ code_home }}/python_env"
encrypted_root: "/opt/data"
project: "commcare-hq"

shared_drive_enabled: true
shared_dir_gid: 1500  # This GID cannot already be allocated
shared_dir_name: "shared{{ '_' ~ deploy_env if deploy_env != 'production' else '' }}"
shared_data_dir: "/opt/{{ shared_dir_name }}"
shared_mount_dir: "/mnt/{{ shared_dir_name }}"
is_monolith: '{{ groups["all"]|length == 1 }}'
transfer_payload_dir_name: "transfer_payloads"
restore_payload_dir_name: "restore_payloads"
shared_temp_dir_name: "temp"
public_site_path: /opt/commcare-hq-public/site/output
commtrack_public_site_path: /opt/commtrack-static/site/output/
cchq_user: cchq
dev_group: dimagidev

ssh_allow_password: False
django_port: 9010
riakcs_port: 8080
riakcs_proxy_port_override: "{{ riakcs_port }}"  # use this to override in env vars
riakcs_proxy_port: "{{ riakcs_proxy_port_override }}"
temp_riakcs_proxy_port: 8081
riakcs_control: "{{ groups.get('riakcs')[0] | default('riakcs-is-disabled') }}"
zookeeper_client_port: 2181
formplayer_port: 8181
couchdb2_port: 15984
couchdb2_proxy_port: 25984

# commcare-hq connects to an S3-compatible service, which is Riak CS
s3_blob_db_enabled: "{{ 'true' if groups.get('riakcs') else '' }}"
s3_blob_db_url: "http://{{ groups['proxy'][0] }}:{{ temp_riakcs_proxy_port if 'BLOB_DB_MIGRATING_FROM_S3_TO_S3' in localsettings else riakcs_proxy_port }}"

# Process for migrating from old to new riak cluster:
#
# - add [riakcs_new] hosts (of new riak cluster) to inventory
# - add `localsettings.BLOB_DB_MIGRATING_FROM_S3_TO_S3: True` in environments/$ENV/public.yml
# - add/update settings in environments/$ENV/vault.yml
#   - secrets.RIAKCS_S3_ACCESS_KEY        # new cluster
#   - secrets.RIAKCS_S3_SECRET_KEY        # new cluster
#   - secrets.OLD_S3_BLOB_DB_ACCESS_KEY   # old cluster
#   - secrets.OLD_S3_BLOB_DB_SECRET_KEY   # old cluster
# - deploy proxy (old=8080, new=8081)
# - deploy localsettings
#   during this deploy hosts with old localsettings will continue to talk
#   to old riak cluster on port 8080
#
# - run migration
#
# - move [riakcs_new] hosts to [riakcs] (and delete old hosts) in inventory
# - update environments/$ENV/public.yml
#   - remove `localsettings.BLOB_DB_MIGRATING_FROM_S3_TO_S3: True`
#   - add    `localsettings.TEMP_RIAKCS_PROXY: True`
# - deploy proxy (new=8080, new=8081)
# - deploy localsettings
#   during this deploy hosts with old localsettings will continue to talk
#   to new riak cluster on port 8081, and once updated will talk to new riak
#   cluster proxied on port 8080. There is a slight chance of MigratingBlobDB
#   failover from new to new, but this should be rare and benign.
#
# - remove `localsettings.TEMP_RIAKCS_PROXY: True` from environments/$ENV/public.yml
# - deploy proxy (new=8080)
old_s3_blob_db_url: "http://{{ groups['proxy'][0] }}:{{ riakcs_proxy_port }}"

# To use these vars without deploying the riak control machine
# add riakcs_s3_access_key and riakcs_s3_secret_key to the ansible secret config directory
s3_blob_db_access_key: "{{ riakcs_s3_access_key if riakcs_s3_access_key else (hostvars[riakcs_control]['riak_key'] if s3_blob_db_enabled else '') }}"
s3_blob_db_secret_key:  "{{ riakcs_s3_secret_key if riakcs_s3_secret_key else (hostvars[riakcs_control]['riak_secret'] if s3_blob_db_enabled else '') }}"

couchdb_mirror: https://archive.apache.org/dist/couchdb/source

datadog_integration_cloudant: false
datadog_integration_couch: false
datadog_integration_elastic: false
datadog_integration_gunicorn: false
datadog_integration_kafka: false
datadog_integration_kafka_consumer: false
datadog_integration_nginx: false
datadog_integration_pgbouncer: false
datadog_integration_postgres: false
datadog_integration_rabbitmq: false
datadog_integration_redisdb: false
datadog_integration_riak: false
datadog_integration_riakcs: false
datadog_integration_zk: false
datadog_integration_jmx: false
datadog_integration_vmware: false
datadog_integration_http: false
datadog_extra_host_checks: []

root_email: commcarehq-ops+root@dimagi.com
server_email: commcarehq-noreply@dimagi.com
default_from_email: commcarehq-noreply@dimagi.com
support_email: support@dimagi.com
probono_support_email: pro-bono@dimagi.com
cchq_bug_report_email: commcarehq-bug-reports@dimagi.com
accounts_email: accounts@dimagi.com
data_email: datatree@dimagi.com
subscription_change_email: accounts+subchange@dimagi.com
internal_subscription_change_email: accounts+subchange+internal@dimagi.com
billing_email: billing-comm@dimagi.com
invoicing_contact_email: billing-support@dimagi.com
growth_email: growth@dimagi.com
master_list_email: master-list@dimagi.com
report_builder_add_on_email: sales@dimagi.com
eula_change_email: eula-notifications@dimagi.com
contact_email: info@dimagi.com
soft_assert_email: commcarehq-ops+soft_asserts@dimagi.com
daily_deploy_email: null


AMQP_PASSWORD: "{{ secrets.AMQP_PASSWORD | default(None) }}"
AMQP_USER: "{{ secrets.AMQP_USER | default(None) }}"
DATADOG_API_KEY: "{{ secrets.DATADOG_API_KEY | default(None) }}"
DATADOG_APP_KEY: "{{ secrets.DATADOG_APP_KEY | default(None) }}"
ECRYPTFS_PASSWORD: "{{ secrets.ECRYPTFS_PASSWORD | default(None) }}"
KSPLICE_ACTIVATION_KEY: "{{ secrets.KSPLICE_ACTIVATION_KEY | default(None) }}"
NEW_RELIC_KEY: "{{ secrets.NEW_RELIC_KEY | default(None) }}"
ansible_user_password_sha_512: "{{ secrets.ANSIBLE_USER_PASSWORD_SHA_512 | default(None) }}"
formplayer_sentry_dsn: '{{ secrets.FORMPLAYER_SENTRY_DSN | default(None) }}'
old_s3_blob_db_access_key: "{{ secrets.OLD_S3_BLOB_DB_ACCESS_KEY | default(None) }}"
old_s3_blob_db_secret_key: "{{ secrets.OLD_S3_BLOB_DB_SECRET_KEY | default(None) }}"
postgres_users: "{{ secrets.POSTGRES_USERS | default(None) }}"
riakcs_s3_access_key: "{{ secrets.RIAKCS_S3_ACCESS_KEY | default(None) }}"
riakcs_s3_secret_key: "{{ secrets.RIAKCS_S3_SECRET_KEY | default(None) }}"
supervisor_http_password: "{{ secrets.SUPERVISOR_HTTP_PASSWORD | default(None) }}"
supervisor_http_username: "{{ secrets.SUPERVISOR_HTTP_USERNAME | default(None) }}"
# To enable Local ES snapshot override with repository location
es_local_repo: false
blobdb_snapshot_bucket: dimagi-{{ deploy_env }}-blobdb-backups
couchdb_snapshot_bucket: dimagi-{{ deploy_env }}-couch-backups
postgres_snapshot_bucket: dimagi-{{ deploy_env }}-postgres-backups
es_snapshot_bucket: "dimagi-{{ deploy_env }}-es-snapshots"
aws_region: None
# this reads "'s3.{{ aws_region }}.amazonaws.com' if aws_region else None"
aws_endpoint: '{{ aws_region and "s3." + aws_region + ".amazonaws.com" }}'
<<<<<<< HEAD

airflow_secret_key: '{{ secrets.AIRFLOW_SECRET_KEY | default(None) }}'
airflow_flask_key: '{{ secrets.AIRFLOW_FLASK_KEY | default(None) }}'
=======
aws_versioning_enabled: true
>>>>>>> 00fbc2be
<|MERGE_RESOLUTION|>--- conflicted
+++ resolved
@@ -142,10 +142,7 @@
 aws_region: None
 # this reads "'s3.{{ aws_region }}.amazonaws.com' if aws_region else None"
 aws_endpoint: '{{ aws_region and "s3." + aws_region + ".amazonaws.com" }}'
-<<<<<<< HEAD
+aws_versioning_enabled: true
 
 airflow_secret_key: '{{ secrets.AIRFLOW_SECRET_KEY | default(None) }}'
-airflow_flask_key: '{{ secrets.AIRFLOW_FLASK_KEY | default(None) }}'
-=======
-aws_versioning_enabled: true
->>>>>>> 00fbc2be
+airflow_flask_key: '{{ secrets.AIRFLOW_FLASK_KEY | default(None) }}'