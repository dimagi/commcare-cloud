--- conflicted
+++ resolved
@@ -10,54 +10,34 @@
     - zookeeper
     - riakcs
     - formplayer
-<<<<<<< HEAD
-  become: True
-=======
   become: true
->>>>>>> cfc31cd4
   roles:
     - {role: ecryptfs, tags: 'ecryptfs'}
     - {role: backups, tags: 'backups'}
 
 - name: Postgresql
   hosts: postgresql
-<<<<<<< HEAD
-  become: True
-=======
   become: true
->>>>>>> cfc31cd4
   roles:
     - {role: postgresql, tags: 'postgresql'}
     - {role: pgbackrest, tags: ['postgresql', 'pgbackrest']}
 
 - name: Posgres Standby
   hosts: pg_standby
-<<<<<<< HEAD
-  become: True
-=======
   become: true
->>>>>>> cfc31cd4
   roles:
     - {role: pg_standby, tags: 'pg_standby'}
     - {role: pgbackrest, tags: ['pg_standby', 'pgbackrest']}
 
 - name: Couchdb
   hosts: couchdb
-<<<<<<< HEAD
-  become: True
-=======
   become: true
->>>>>>> cfc31cd4
   roles:
     - {role: couchdb, tags: 'couchdb'}
 
 - name: Couchdb log rolling configurations
   hosts: couchdb
-<<<<<<< HEAD
-  become: True
-=======
   become: true
->>>>>>> cfc31cd4
   roles:
     - role: ansible-logrotate
       tags: couchdb
@@ -77,21 +57,13 @@
 
 - name: Couchdb 2.0
   hosts: couchdb2
-<<<<<<< HEAD
-  become: True
-=======
   become: true
->>>>>>> cfc31cd4
   roles:
     - {role: couchdb2, tags: 'couchdb2'}
 
 - name: Couchdb2 log rolling configurations
   hosts: couchdb2
-<<<<<<< HEAD
-  become: True
-=======
   become: true
->>>>>>> cfc31cd4
   roles:
     - role: ansible-logrotate
       tags: couchdb2
@@ -111,61 +83,37 @@
 
 - name: Redis
   hosts: redis
-<<<<<<< HEAD
-  become: True
-=======
   become: true
->>>>>>> cfc31cd4
   roles:
     - {role: redis, tags: 'redis'}
 
 - name: Elasticsearch
   hosts: elasticsearch
-<<<<<<< HEAD
-  become: True
-=======
   become: true
->>>>>>> cfc31cd4
   roles:
     - {role: elasticsearch, tags: 'elasticsearch'}
 
 - name: Redis Monitoring
   hosts: redis
-<<<<<<< HEAD
-  become: True
-=======
   become: true
->>>>>>> cfc31cd4
   roles:
     - redis_monitoring
 
 - name: RabbitMQ
   hosts: rabbitmq
-<<<<<<< HEAD
-  become: True
-=======
   become: true
->>>>>>> cfc31cd4
   roles:
     - {role: rabbitmq, tags: 'rabbitmq'}
 
 - name: Zookeeper
   hosts: zookeeper
-<<<<<<< HEAD
-  become: True
-=======
   become: true
->>>>>>> cfc31cd4
   roles:
     - {role: zookeeper, tags: 'zookeeper'}
 
 - name: Kafka
   hosts: kafka
-<<<<<<< HEAD
-  become: True
-=======
   become: true
->>>>>>> cfc31cd4
   environment:
     JMX_PORT: 9999
   roles:
