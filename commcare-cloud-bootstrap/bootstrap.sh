#!/usr/bin/env bash
set -e
ENV=$1
BRANCH=$2
SPEC=$3

commcare-cloud-bootstrap provision $SPEC --env $ENV
while
    commcare-cloud $ENV ping all --use-factory-auth
    [ $? = 4 ]
do :
done

commcare-cloud $ENV bootstrap-users --quiet --branch=$BRANCH
commcare-cloud $ENV deploy-stack --skip-check --quiet -e 'CCHQ_IS_FRESH_INSTALL=1' --branch=$BRANCH

# The next two lines are a temp fix to allow supervisor to actually get installed.
commcare-cloud $ENV deploy-stack --tags=supervisor --quiet --branch=$BRANCH --skip-check
<<<<<<< HEAD
commcare-cloud $ENV update-users --quiet --branch=$BRANCH --skip-check

commcare-cloud $ENV fab deploy:confirm=no --show=debug --set ignore_kafka_checkpoint_warning=true
=======
commcare-cloud $ENV fab deploy:confirm=no --show=debug --set ignore_kafka_checkpoint_warning=true
>>>>>>> 822133ba
<|MERGE_RESOLUTION|>--- conflicted
+++ resolved
@@ -16,10 +16,6 @@
 
 # The next two lines are a temp fix to allow supervisor to actually get installed.
 commcare-cloud $ENV deploy-stack --tags=supervisor --quiet --branch=$BRANCH --skip-check
-<<<<<<< HEAD
 commcare-cloud $ENV update-users --quiet --branch=$BRANCH --skip-check
 
 commcare-cloud $ENV fab deploy:confirm=no --show=debug --set ignore_kafka_checkpoint_warning=true
-=======
-commcare-cloud $ENV fab deploy:confirm=no --show=debug --set ignore_kafka_checkpoint_warning=true
->>>>>>> 822133ba
