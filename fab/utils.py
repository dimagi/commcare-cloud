from __future__ import absolute_import
from __future__ import print_function
import datetime
import os
import pickle
import sys
import traceback
from fabric.operations import sudo
from fabric.context_managers import settings
from fabric.api import local
import re
from getpass import getpass

from github3 import login
from fabric.api import execute, env
from fabric.colors import magenta

from .const import (
    PROJECT_ROOT,
    CACHED_DEPLOY_CHECKPOINT_FILENAME,
    CACHED_DEPLOY_ENV_FILENAME,
    DATE_FMT,
    OFFLINE_STAGING_DIR,
)

from ansible.inventory import Inventory
from ansible.parsing.dataloader import DataLoader
from ansible.vars import VariableManager
from six.moves import input


global_github = None


def execute_with_timing(fn, *args, **kwargs):
    start_time = datetime.datetime.utcnow()
    execute(fn, *args, **kwargs)
    if env.timing_log:
        with open(env.timing_log, 'a') as timing_log:
            duration = datetime.datetime.utcnow() - start_time
            timing_log.write('{}: {}\n'.format(fn.__name__, duration.seconds))


def get_pillow_env_config():
    full_host = env.get('host_string')
    if full_host and '.' in full_host:
        host = full_host.split('.')[0]

    pillows = env.pillows.get('*', {})
    pillows.update(env.pillows.get(host, {}))
    pillows.update(env.pillows.get(full_host, {}))
    return pillows


class DeployMetadata(object):
    def __init__(self, code_branch, environment):
        self.timestamp = datetime.datetime.utcnow().strftime(DATE_FMT)
        self._deploy_ref = None
        self._deploy_tag = None
        self._max_tags = 100
        self._last_tag = None
        self._code_branch = code_branch
        self._environment = environment

    def tag_commit(self):
        if env.offline:
            self._offline_tag_commit()
            return

        pattern = ".*-{}-.*".format(re.escape(self._environment))
        github = _get_github()
        repo = github.repository('dimagi', 'commcare-hq')
        for tag in repo.tags(self._max_tags):
            if re.match(pattern, tag.name):
                self._last_tag = tag.name
                break

        if not self._last_tag:
            print(magenta('Warning: No previous tag found in last {} tags for {}'.format(
                self._max_tags,
                self._environment
            )))
        tag_name = "{}-{}-deploy".format(self.timestamp, self._environment)
        msg = "{} deploy at {}".format(self._environment, self.timestamp)
        user = github.me()
        repo.create_tag(
            tag=tag_name,
            message=msg,
            sha=self.deploy_ref,
            obj_type='commit',
            tagger={
                'name': user.login,
                'email': user.email or '{}@dimagi.com'.format(user.login),
                'date': datetime.datetime.utcnow().strftime('%Y-%m-%dT%H:%M:%SZ'),
            }
        )
        self._deploy_tag = tag_name

    def _offline_tag_commit(self):
        commit = local('cd {}/commcare-hq && git show-ref --hash --heads {}'.format(
            OFFLINE_STAGING_DIR,
            env.deploy_metadata.deploy_ref,
        ), capture=True)

        tag_name = '{}-{}-offline-deploy'.format(self.timestamp, self._environment)
        local('cd {staging_dir}/commcare-hq && git tag -a -m "{message}" {tag} {commit}'.format(
            staging_dir=OFFLINE_STAGING_DIR,
            message='{} offline deploy at {}'.format(self._environment, self.timestamp),
            tag=tag_name,
            commit=commit,
        ))

        with settings(warn_only=True):
            local('cd {staging_dir}/commcare-hq && git push origin {tag}'.format(
                staging_dir=OFFLINE_STAGING_DIR,
                tag=tag_name,
            ))

    @property
    def diff_url(self):
        if env.offline:
            return '"No diff url for offline deploy"'

        if self._deploy_tag is None:
            raise Exception("You haven't tagged anything yet.")
        return "https://github.com/dimagi/commcare-hq/compare/{}...{}".format(
            self._last_tag,
            self._deploy_tag,
        )

    @property
    def deploy_ref(self):
        if self._deploy_ref is not None:
            return self._deploy_ref

        if env.offline:
            self._deploy_ref = env.code_branch
            return self._deploy_ref

        github = _get_github()
        repo = github.repository('dimagi', 'commcare-hq')

        # turn whatever `code_branch` is into a commit hash
        branch = repo.branch(self._code_branch)
        self._deploy_ref = branch.commit.sha
        return self._deploy_ref


def _get_github():
    """
    This grabs the dimagi github account and stores the state in a global variable.
    We do not store it in `env` or `DeployMetadata` so that it's possible to
    unpickle the `env` object without hitting the recursion limit.
    """
    global global_github

    if global_github is not None:
        return global_github
    try:
        from .config import GITHUB_APIKEY
    except ImportError:
        print((
            "You can add a GitHub API key to automate this step:\n"
            "    $ cp {project_root}/config.example.py {project_root}/config.py\n"
            "Then edit {project_root}/config.py"
<<<<<<< HEAD
        ).format(project_root=PROJECT_ROOT)
        username = input('Github username: ')
=======
        ).format(project_root=PROJECT_ROOT))
        username = raw_input('Github username: ')
>>>>>>> 5d32baac
        password = getpass('Github password: ')
        global_github = login(
            username=username,
            password=password,
        )
    else:
        global_github = login(
            token=GITHUB_APIKEY,
        )

    return global_github


def _get_checkpoint_filename():
    return '{}_{}'.format(env.environment, CACHED_DEPLOY_CHECKPOINT_FILENAME)


def _get_env_filename():
    return '{}_{}'.format(env.environment, CACHED_DEPLOY_ENV_FILENAME)


def cache_deploy_state(command_index):
    with open(os.path.join(PROJECT_ROOT, _get_checkpoint_filename()), 'w') as f:
        pickle.dump(command_index, f)
    with open(os.path.join(PROJECT_ROOT, _get_env_filename()), 'w') as f:
        pickle.dump(env, f)


def clear_cached_deploy():
    os.remove(os.path.join(PROJECT_ROOT, _get_checkpoint_filename()))
    os.remove(os.path.join(PROJECT_ROOT, _get_env_filename()))


def retrieve_cached_deploy_env():
    filename = os.path.join(PROJECT_ROOT, _get_env_filename())
    return _retrieve_cached(filename)


def retrieve_cached_deploy_checkpoint():
    filename = os.path.join(PROJECT_ROOT, _get_checkpoint_filename())
    return _retrieve_cached(filename)


def _retrieve_cached(filename):
    with open(filename, 'r') as f:
        return pickle.load(f)


def traceback_string():
    exc_type, exc, tb = sys.exc_info()
    trace = "".join(traceback.format_tb(tb))
    return u"Traceback:\n{trace}{type}: {exc}".format(
        trace=trace,
        type=exc_type.__name__,
        exc=exc,
    )


def pip_install(cmd_prefix, requirements, timeout=None, quiet=False, proxy=None, no_index=False,
        wheel_dir=None):
    parts = [cmd_prefix, 'pip install']
    if timeout is not None:
        parts.append('--timeout {}'.format(timeout))
    if quiet:
        parts.append('--quiet')
    for requirement in requirements:
        parts.append('--requirement {}'.format(requirement))
    if proxy is not None:
        parts.append('--proxy {}'.format(proxy))
    if no_index:
        parts.append('--no-index')
    if wheel_dir is not None:
        parts.append('--find-links={}'.format(wheel_dir))
    sudo(' '.join(parts))


def generate_bower_command(command, production=True, config=None):
    parts = ['bower', command]
    if production:
        parts.append('--production')
    if config:
        for key, value in config.items():
            parts.append('--config.{}={}'.format(key,value))
    return ' '.join(parts)


def bower_command(command, production=True, config=None):
    cmd = generate_bower_command(command, production, config)
    sudo(cmd)


def get_inventory(inventory_path):
    return Inventory(loader=DataLoader(), variable_manager=VariableManager(), host_list=inventory_path)<|MERGE_RESOLUTION|>--- conflicted
+++ resolved
@@ -163,13 +163,8 @@
             "You can add a GitHub API key to automate this step:\n"
             "    $ cp {project_root}/config.example.py {project_root}/config.py\n"
             "Then edit {project_root}/config.py"
-<<<<<<< HEAD
-        ).format(project_root=PROJECT_ROOT)
+        ).format(project_root=PROJECT_ROOT))
         username = input('Github username: ')
-=======
-        ).format(project_root=PROJECT_ROOT))
-        username = raw_input('Github username: ')
->>>>>>> 5d32baac
         password = getpass('Github password: ')
         global_github = login(
             username=username,
