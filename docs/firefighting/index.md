This page summarizes how to do various things related to HQ.

#### Notes
{:.no_toc}

All Datadog links will be specific and private to Dimagi employees.
If datadog releases a feature to share dashboard configurations, we will happily share configurations in this repository.

For a more user-friendly guide check out [Cory's brown bag on the topic](http://prezi.com/wedwm-dgqto7/firefighting-hq/).

## Contents
{:.no_toc}

* TOC
{:toc}

# HQ Architecture and Machines

![](./hq_architecture.png)

# High-level System Monitoring and Alerts

[HQ Vitals](https://app.datadoghq.com/dashboard/g9s-pw6-tpg/hq-vitals?to_ts=1549314000000&is_auto=false&from_ts=1549227600000&live=true&tile_size=m&page=0) - Various graphs on datadog

[Datadog Alerts](https://app.datadoghq.com/monitors/manage?q=status%3A(alert%20OR%20warn%20OR%20"no%20data")) - these are also often reported on #hq-ops or #hq-ops-priority on slack

https://www.commcarehq.org/hq/admin/system/ - catchall system info, contains deploy history, pillowtop info, and a bunch of other stuff

https://www.commcarehq.org/hq/admin/system/check_services - plaintext URL that checks the status of a bunch of support services

# In case of a reboot

## After reboot, whether or not it was deliberate

In case a machine has automatically rebooted or you needed to reboot a machine,
you will need to run the after-reboot protocol directly afterwards.
You can specify a single server by IP address, a single server by its name in inventory.ini.
You will have to confirm to run, and then provide the vault password for your environment.

```bash
$ cchq <env> after-reboot [all|<group>|<server>]
Do you want to apply without running the check first? [y/N]y
```

You don't always control the reboot process (sometimes our provider will expectedly or unexpectedly reboot a VM), but if you do, here's the process end to end:

```bash
# Before shutting down VMs
$ cchq <env> fab supervisorctl:'stop all'
$ cchq <env> ansible-playbook stop_servers.yml

# After restarting VMs
$ cchq <env> after-reboot all
$ cchq <env> fab manage:check_services  # ping various auxiliary services to make sure they're up
  # if any services aren't running, you may have to manually start them:
$ # cchq <env> run-module all service 'name=<service> state=started'
$ cchq <env> fab restart_services  # start app processes
```

# In case of network outage

If there has been a network outage in a cluster (e.g. firewall reboot), the following things should be checked to verify they are working:

## Check services

```bash
$ ./manage.py check_services
# or go to
https://[commcarehq.environment.path]/hq/admin/system/check_services
```

## Check that change feeds are still processing

You can use this graph on [datadog](https://app.datadoghq.com/dashboard/ewu-jyr-udt/change-feeds?to_ts=1549314000000&is_auto=false&live=true&from_ts=1549227600000&tile_size=m&page=0&fullscreen_widget=185100827)

# Service Information

Restarting services: `cchq <env> service <service_name> restart`

Stopping services: `cchq <env> service <service_name> stop`

Service logs: `cchq <env> service <service_name> logs`

## Datadog Dashboards

[postgres/pgbouncer](https://app.datadoghq.com/dash/263336/postgres---overview)

[redis](https://app.datadoghq.com/dash/290868/redis-timeboard)

[rabbitmq](https://app.datadoghq.com/screen/487480/rabbitmq---overview)

[pillow](https://app.datadoghq.com/dash/256236/change-feeds-pillows)

[celery/celerybeat](https://app.datadoghq.com/dash/141098/celery-overview)

[elasticsearch](https://app.datadoghq.com/screen/127236/es-overview)

[kafka](https://app.datadoghq.com/screen/516865/kafka---overview-cloned)

[Blob DB Dashboard](https://app.datadoghq.com/dashboard/753-35q-fwt/blob-db-dashboard)

[couch](https://app.datadoghq.com/screen/177642/couchdb-dashboard)

[formplayer](https://app.datadoghq.com/dashboard/dcs-kte-q8e/formplayer-health)

# Switching to Maintenance Page

To switch to the Maintenance page, if you stop all web workers then the proxy will revert to "CommCareHQ is currently undergoing maintenance...".

```bash
$ cchq <env> fab webworkers supervisorctl:"stop all"
```

To stop all supervisor processes use:

```bash
$ cchq <env> fab supervisorctl:"stop all"
```

# Couch 2.0

## Couch node is down

If a couch node is down, it could mean that it is either very slow at responding to requests or it has stopped running.

Monitors are setup to ping the proxy instead of couch instance directly, so the error will appear as instance:http://<proxy ip>/_node/couchdb_<couch node ip>/

1. log into couch node ip
2. service couchdb2 status
3. If it's not running start it and begin looking through log files (on the proxy, couch's files, maybe kernel or syslog files as well) to see if you can determine the cause of downtime
4. If it is running it could just be very slow at responding.
    a. Use fauxton to see if any tasks are running that could cause couch to become unresponsive (like large indexing tasks)
    b. It could also have ballooned (ICDS) which is out of our control
5. If it's unresponsive and it's out of our control to fix it at the time, go to the proxy machine and comment out the fault node from the nginx config. This will stop sending requests to that server, but it will continue to replicate. When the slowness is over you can uncomment this line and begin proxying reads to it again

## Compacting a shard

If a couch node is coming close to running out of space, it may not have enough space to compact the full db. You can start a compaction of one shard of a database using the following:

```
curl "<couch ip>:15986/shards%2F<shard range i.e. 20000000-3fffffff>%2F<database>.<The timestamp on the files of the database>/_compact" -X POST -H "Content-Type: application/json" --user <couch user name>
```

It's important to use port 15986. This is the couch node endpoint instead of the cluster. The only way to find the timstamp is to go into /opt/data/couchdb2/shards and look for the filename of the database you want to compact

If it's a global database (like _global_changes), then you may need to compact the entire database at once

```
curl "<couch ip>:15984/_global_changes/_compact" -X POST -H "Content-Type: application/json" --user <couch user name>
```

## DefaultChangeFeedPillow is millions of changes behind


### Background
Most of our change feed processors (pillows) read from Kafka, but a small number of them serve
to copy changes from the CouchDB `_changes` feeds _into_ Kafka,
the main such pillow being `DefaultChangeFeedPillow`.
These pillows store as a checkpoint a CouchDB "seq", a long string that references a place
in the _changes feed. While these `seq`s have the illusion of durability
(that is, if couch gives you one, then couch will remember it when you pass it back)
there are actually a number of situations in which CouchDB no longer recognizes a `seq`
that it previously gave you. Two known examples of this are:

- If you have migrated to a different CouchDB instance using replication, it will _not_
    honor a `seq` that the old instance gave you.
- If you follow the proper steps for draining a node of shards (data) and then remove it,
    some `seq`s may be lost. 

When couch receives a `seq` it doesn't recognize, it doesn't return an error.
Instead it gives you changes _starting at the beginning of time_.
This results in what we sometimes call a "rewind", when a couch change feed processor (pillow)
suddenly becomes millions of changes behind.


### What to do
If you encounter a pillow rewind, you can fix it by
- figuring out when the rewind happened,
- finding a recent CouchDB change `seq` from before the rewind happened, and
- resetting the pillow checkpoint to this "good" `seq`


#### Figure out when the rewind happened

Look at https://app.datadoghq.com/dashboard/ewu-jyr-udt/change-feeds-pillows for the right
environment, and look for a huge jump in needs_processed for DefaultChangeFeedPillow.

#### Find a recent `seq`
Run
```
curl $couch/commcarehq/_changes?descending=true | grep '"1-"'
```
This will start at the latest change and go backwards, filtering for "1-" because
what we want to find is a doc that has only been touched once
(so we can easily reason with timestamps in the doc).
Start looking up the docs in couch by doc id,
until you find a doc with an early enough timestamp
(like a form with `received_on`). You're looking for a recent timestamp that happened
at a time _before_ the rewind happened.

#### Reset the pillow checkpoint to this "good" seq

Run
```
cchq <env> django-manage shell --tmux
```
to get a live production shell on the `django_manage` machine,
and manually change the checkpoint using something like the following lines
(using the seq you found above instead, of course):

```
# in django shell
seq = '131585621-g1AAAAKzeJzLYWBg4MhgTmEQTc4vTc5ISXIwNNAzMjDSMzHQMzQ2zQFKMyUyJMn___8_K4M5ieFXGmMuUIw9JdkkxdjEMoVBBFOfqTkuA40MwAYmKQDJJHu4mb_cwWamJZumpiaa49JKyFAHkKHxcEP31oMNNTJMSbIwSCbX0ASQofUwQ3_-uQI21MwkKcnYxAyfoVjCxdIcbGYeC5BkaABSQGPnQxw7yQZibpJpooGFGQ7dxBi7AGLsfrCxfxKPg401MDI2MzClxNgDEGPvQ1zrWwA2NsnCyCItLYkCYx9AjIUE7p8qSDIAutXQwMwAV5LMAgCrhbmz'
from pillowtop.utils import get_pillow_by_name
p = get_pillow_by_name('DefaultChangeFeedPillow')
p.checkpoint.update_to(seq)
```

# Nginx

Occasionally a staging deploy fails because during a previous deploy, there was an issue uncommenting and re-commenting some lines in the nginx conf.

When this happens, deploy will fail saying

nginx: configuration file /etc/nginx/nginx.conf test failed
To fix, log into the proxy and su as root. Open the config and you'll see something like this

```
/etc/nginx/sites-enabled/staging_commcare
#
# Ansible managed, do not edit directly
#

upstream staging_commcare {
  zone staging_commcare 64k;

    least_conn;

#server hqdjango0-staging.internal-va.commcarehq.org:9010;
#server hqdjango1-staging.internal-va.commcarehq.org:9010;
}
```

Ignore the top warning. Uncomment out the servers. Retsart nginx. Run restart_services.

# NFS & File serving / downloads

For downloading files we let nginx serve the file instead of Django. To do this Django saves the data to a shared NFS drive which is accessible to the proxy server and then returns a response using the XSendfile/X-Accel-Redirect header which tells nginx to look for the file and serve it to the client directly.

The NFS drive is hosted by the DB machine e.g. hqdb0 and is located at /opt/shared_data (see ansible config for exact name). On all the client machines it is located at /mnt/shared_data (again see ansible config for exact name),

## Troubleshooting
### Reconnecting the NFS client

It is possible that the mounted NFS folder on the client machines becomes disconnected from the host in which case you'll see errors like "Webpage not available"

To verify that this is the issue log into the proxy machine and check if there are any files in the shared data directories. If there are folders but no files then that is a good indication that the NFS connections has been lost. To re-establish the connection you should unmount and re-mount the drive:

```bash
$ su
$ umount -l /mnt/shared_data
$ mount /mnt/shared_data
# verify that it is mounted and that there are files in the subfolders
```

### Forcing re-connection of an NFS client in a webworker (or other commcarehq machine)

It may happen, specially if the client crashes or has kernel oops, that a connection gets in a state where it cannot be broken nor re-established.  This is how we force re-connection in a webworker.

1. Verify NFS is actually stuck
    1. `df` doesn’t work, it hangs. Same goes for `lsof`.
    2. `umount` results in `umount.nfs: /mnt/shared_icds`: device is busy
2. top all app processes (gunicorn, etc) and datadog
    1. `sudo supervisorctl stop all`
    2. `sudo service datadog-agent stop`
3. Force umount 
    1. `sudo umount -f /mnt/shared_icds`
        - if that doesn't work make sure to kill all app processes
          in e.g. for webworkers `ps aux | grep gunicor[n]`
4. Re-mount
    1. `sudo mount /mnt/shared_icds`
    2. Verify NFS mount works: `df`
5. Start supervisor and app processes
    1. `sudo service supervisord start`
    2. `sudo supervisorctl start all`
    3. `sudo service datadog-agent start`

If none of the above works check that nfsd is running on the shared_dir_host.

```bash
$ ps aux | grep nfsd
$ service nfs-kernel-server status
```

# Pgbouncer

We use pgbouncer as a connection pooler for PostgreSQL.

It is configured to use the "transaction"  pool mode which means that each server connection is assigned to client only during a transaction. When PgBouncer notices that transaction is over, the server will be put back into pool. This does have some limitations in terms of what the client can do in the connection e.g. no prepared statements. The full list of supported / unsupported operations is found on the pgboucer wiki.

## Get a pgbouncer shell

```
$ psql -U {commcarehq-user} -p 6432 pgbouncer
```

## Check connection status

```
pgbouncer=# show pools;
  database  |      user      | cl_active | cl_waiting | sv_active | sv_idle | sv_used | sv_tested | sv_login | maxwait
------------+----------------+-----------+------------+-----------+---------+---------+-----------+----------+---------
 commcarehq | ************** |        29 |          0 |        29 |      10 |       8 |         0 |        0 |       0
 pgbouncer  | pgbouncer      |         1 |          0 |         0 |       0 |       0 |         0 |        0 |       0

pgbouncer=# show clients;
 type |      user      |  database  | state  |      addr      | port  |  local_addr   | local_port |    connect_time     |    request_time     |    ptr    |   link
------+----------------+------------+--------+----------------+-------+---------------+------------+---------------------+---------------------+-----------+-----------
 C    | ************** | commcarehq | active | 10.209.128.58  | 39741 | 10.176.193.42 |       6432 | 2015-05-21 12:48:57 | 2015-05-21 13:44:07 | 0x1a59cd0 | 0x1a556c0
 C    | ************** | commcarehq | active | 10.209.128.58  | 40606 | 10.176.193.42 |       6432 | 2015-05-21 13:04:34 | 2015-05-21 13:04:34 | 0x1a668d0 | 0x1a6f590
 C    | ************** | commcarehq | active | 10.177.130.82  | 45471 | 10.176.193.42 |       6432 | 2015-05-21 13:17:04 | 2015-05-21 13:44:21 | 0x1a32038 | 0x1a8b060
 C    | ************** | commcarehq | active | 10.177.130.82  | 45614 | 10.176.193.42 |       6432 | 2015-05-21 13:17:23 | 2015-05-21 13:17:23 | 0x1a645a8 | 0x1a567a0
 C    | ************** | commcarehq | active | 10.177.130.82  | 45680 | 10.176.193.42 |       6432 | 2015-05-21 13:17:31 | 2015-05-21 13:44:21 | 0x1a6a110 | 0x1a8a250
```

The columns in the "show pools" output have the following meanings:

cl_active: Connections from clients which are associated with a PostgreSQL connection
cl_waiting: Connections from clients that are waiting for a PostgreSQL connection to service them
sv_active: Connections to PostgreSQL that are in use by a client connection
sv_idle: Connections to PostgreSQL that are idle, ready to service a new client connection
sv_used: PostgreSQL connections recently released from a client session. These will end up in sv_idle if they need to once pgbouncer has run a check query against them to ensure they are in a good state.
max_wait: The length of time the oldest waiting client has been waiting for a connection

If you want to monitor the connections over a short period of time you can run this command (while logged in as the cchq user): `watch -n 2 pgb_top`
You can also access the pgbouncer console easily with this command (while logged in as the cchq user): `pgb`

# Postgres Troubleshooting

## Common restart problems
If you see something like the following line in the logs:

could not open file ""/etc/ssl/certs/ssl-cert-snakeoil.pem"": Permission denied
You can run the following commands to fix it

```
cd /opt/data/postgresql/9.4/main/
chown postgres:postgres server.crt
chown postgres:postgres server.key
```

More information on this error is available [here](https://wiki.postgresql.org/wiki/May_2015_Fsync_Permissions_Bug).

## Dealing with too many open connections

Sometimes Postgres gets into a state where it has too many open connections. In this state HQ gets very slow and you will see many 500 errors of the form: "OperationalError : FATAL:  remaining connection slots are reserved for non-replication superuser connections"

In this case you can check what machines are hogging connections by logging into postgres and using the following steps:

### Get a postgres shell
```
$ su
$ sudo -u postgres psql commcarehq
```

### Check open connections

```sql
select client_addr, datname as database, count(*) as total, sum(case when query = '<IDLE>' then 1 else 0 end) as idle from pg_stat_activity group by client_addr, datname;
```

This will print something like the following:

```
  client_addr   | database   | total | idle
----------------+------------+-------+------
                | commcarehq |    4 |   2
 10.209.128.58  | commcarehq |    9 |   5
 10.177.130.82  | commcarehq |    7 |   7
 10.208.22.37   | commcarehq |    6 |   5
 10.223.145.60  | commcarehq |    1 |   0
 10.208.148.179 | commcarehq |    3 |   3
 10.176.132.63  | commcarehq |   24 |   23
 10.210.67.214  | commcarehq |    3 |   2
```

When using pgbouncer the following command can be used to list clients:

```
$ psql -h localhost -p 6432 -U $USERNAME pgbouncer -c "show clients" | cut -d'|' -f 5 | tail -n +4 | sort | uniq -c
    10  10.104.103.101
     5  10.104.103.102
     2  10.104.103.104
```

### See Running Queries
To see a list of queries (ordered by the long running ones first) you can do something like the following. This can also be exported to csv for further analysis.

```sql
SELECT pid, datname, query_start, now() - query_start as duration, state, query as current_or_last_query FROM pg_stat_activity WHERE state = 'active' OR query_start > now() - interval '1 min' ORDER BY state, query_start;
```

 This can also be exported to csv for further analysis.

```sql
Copy (SELECT state, query_start, client_addr, query FROM pg_stat_activity ORDER BY query_start) TO '/tmp/pg_queries.csv' WITH CSV;
```

### Find queries that are consuming IO

Use `iotop` to see what processes are dominating the IO and get their process IDs.

### Filter the list of running queries by process ID:

```sql
SELECT pid, query_start, now() - query_start as duration, client_addr, query FROM pg_stat_activity WHERE procpid = {pid} ORDER BY query_start;
```

### Kill connections
*DO NOT EVER `kill -9` any PostgreSQL processes. It can bring the DB process down.*

This shouldn't be necessary now that we've switched to using pgbouncer (but it still is currently!).

After checking open connections you can kill connections by IP address or status. The following command will kill all open IDLE connections from localhost (where pgbouncer connections route from) and is a good way to reduce the load:

#### Kill all idle connections
```sql
SELECT pg_terminate_backend(procpid) FROM pg_stat_activity WHERE client_addr = '127.0.0.1' AND query = '<IDLE>';
```

#### Kill a single query
```sql
SELECT pg_terminate_backend({procpid})
```

<<<<<<< HEAD
## PgBackrest (deprecated)
At the time of writing we only use pgbackrest as a backup method on softlayer db0. If we start running out of disk space on either machine, old backups might need to be expired and the backup retention settings in /etc/pgbackrest.conf might need to be updated.

The [pgbackrest user guide is here](http://www.pgbackrest.org/user-guide.html), but below is some useful info.

### Viewing Current Backups
To see the backups that are currently stored, run this command as postgres user: `pgbackrest info`

The "repository backup size" tells you how much actual disk space the given backup is taking up on the machine, after compression.

### Manually Expiring Backups

Backups get expired automatically according to the retention settings in /etc/pgbackrest.conf. If you need to manually expire backups, you'll need to use the `expire` command. It doesn't seem like you can expire specific backups, all you can do is expire either the oldest "full" backup(s) or the oldest "differential" backups(s). Expiring a "full" backup also expires all "differential" backups it's associated with.

For example, if /etc/pgbackrest.conf is retaining 4 full backups, to expire the oldest full backup you'll need to run the `expire` command manually to give a different value for the retention-full setting:

```
# run as postgres user; this assumes the stanza's name in /etc/pgbackrest.conf is 'backup' for the backups you want to expire
pgbackrest --stanza=backup --log-level-console=info --retention-full=3 expire
```

You can use a similar command to expire old differential backups by overriding the retention-diff setting which also resides in /etc/pgbackrest.conf:

```
# run as postgres user; this assumes the stanza's name in /etc/pgbackrest.conf is 'backup' for the backups you want to expire
pgbackrest --stanza=backup --log-level-console=info --retention-diff=2 expire
```

If the machine can't support the current retention settings, then either more storage should be added or the retention settings should be changed in /etc/pgbackrest.conf.
=======
## Postgres Hot Standby

In situations where the disk becomes corrupt or unusable, you can switch HQ to utilize a hotstandby. 

### Standby Description
The postgres standby is a hot standby (hot standby means that it can accept reads but not writes) of our production database. The standby keeps up with the production database through log shipping. As write ahead logs (WALs) are completed in the main database, they are sent to a directory on the standby machine (currently /opt/data/postgresql/wal_archive) where their operations are replicated into the standby database.

### Creating the standby with ansible
Assumes that the deploy_db.yml playbook has already been applied to the standby node.

```
$ commcare-cloud <env> ansible-playbook setup_pg_standby.yml -e standby=[standby node]
```

### Failover to standby with ansible

```
$ commcare-cloud <env> ansible-playbook promote_pg_standby.yml -e standby=[standby node]
```

### Replication Delay
https://www.enterprisedb.com/blog/monitoring-approach-streaming-replication-hot-standby-postgresql-93

* Check if wal receiver and sender process are running respectively on standby and master using `ps aux | grep receiver` and `ps aux | grep sender`
* Alternatively use SQL `select * from pg_stat_replication` on either master or standby
* If WAL processes are not running, check logs, address any issues and may need to reload/restart postgres
* Check logs for anything suspicious
* Checking replication delay
  * [Use datadog](https://app.datadoghq.com/dash/263336/postgres---overview?live=true&page=0&is_auto=false&from_ts=1511770050831&to_ts=1511773650831&tile_size=m&tpl_var_env=*&fullscreen=253462140&tpl_var_host=*)
  * Run queries on nodes:

```sql
--- on master
select
  slot_name,
  client_addr,
  state,
  pg_size_pretty(pg_xlog_location_diff(pg_current_xlog_location(), sent_location)) sending_lag,
  pg_size_pretty(pg_xlog_location_diff(sent_location, flush_location)) receiving_lag,
  pg_size_pretty(pg_xlog_location_diff(flush_location, replay_location)) replaying_lag,
  pg_size_pretty(pg_xlog_location_diff(pg_current_xlog_location(), replay_location)) total_lag
from pg_replication_slots s
left join pg_stat_replication r on s.active_pid = r.pid
where s.restart_lsn is not null;

-- On standby

SELECT now() - pg_last_xact_replay_timestamp() AS replication_delay;
```

In some cases it may be necessary to restart the standby node.
>>>>>>> b5c66e97

## PostgreSQL disk usage
Use the following query to find disc usage by table where child tables are added to the usage of the parent.

### Check disk usage by parent table
```
SELECT
    CASE WHEN HC.inhrelid IS NOT NULL THEN CP.relname
        ELSE C.relname END as main_table,
    sum(pg_total_relation_size(C.oid)) AS "total_size"
FROM pg_class C
LEFT JOIN pg_namespace N ON (N.oid = C.relnamespace)
LEFT JOIN pg_inherits HC ON (HC.inhrelid = C.oid)
LEFT JOIN pg_class CP ON (HC.inhparent = CP.oid)
WHERE nspname NOT IN ('pg_catalog', 'information_schema')
    AND C.relkind <> 'i' AND C.relkind <> 'S' AND C.relkind <> 'v'
    AND nspname !~ '^pg_toast'
GROUP BY main_table
ORDER BY total_size DESC
LIMIT 20;
```

# Celery

Check out this [child page](celery.md)

## Monitoring
Sometimes it's helpful to check "Flower", a UI for celery monitoring http://hqcelery1.internal-va.commcarehq.org:5555/ (you have to be VPN'd in).

You can also check the current celery queue backlogs on datadog.  Any spikes indicate a backup, which may result in things like delays in sending scheduled reports or exports.  If there's a problem, there should also be an alert here and on #hq-ops on Slack.

Also, see the bottom of this page for some useful firefighting commands.

## Celery consuming all the disk space
On occasion, the celery_taskmeta table grows out of control and takes up all the disk space on the database machine very quickly. Often one our disk space monitors will trip when this happens. To diagnose and ensure that the it is indeed the celery_taskmeta table that has grown too large, you can run the above Postgres command to check disk usage by table.

To fix the issue, you can then run these commands in a psql shell after stopping the Celery workers:

```
# Ensure Celery workers have been stopped
truncate celery_taskmeta;
vacuum full celery_taskmeta;
# Start Celery workers again
```

# Elasticsearch

## Check Cluster Health
It's possible to just ping (a) server(s):


```
$ curl -XGET 'http://es[0-3].internal-icds.commcarehq.org:9200/'
{
  "status" : 200,
  "name" : "es0",
  "cluster_name" : "prodhqes-1.x",
  "version" : {
    "number" : "1.7.3",
    "build_hash" : "05d4530971ef0ea46d0f4fa6ee64dbc8df659682",
    "build_timestamp" : "2015-10-15T09:14:17Z",
    "build_snapshot" : false,
    "lucene_version" : "4.10.4"
  },
  "tagline" : "You Know, for Search"
}
```

Or check for health:

```
$ curl -XGET 'http://es0.internal-icds.commcarehq.org:9200/_cluster/health?pretty=true'
{
  "cluster_name" : "prodhqes-1.x",
  "status" : "green",
  "timed_out" : false,
  "number_of_nodes" : 4,
  "number_of_data_nodes" : 4,
  "active_primary_shards" : 515,
  "active_shards" : 515,
  "relocating_shards" : 0,
  "initializing_shards" : 0,
  "unassigned_shards" : 0,
  "delayed_unassigned_shards" : 0,
  "number_of_pending_tasks" : 0,
  "number_of_in_flight_fetch" : 0
}
```

## Low disk space free
"[INFO ][cluster.routing.allocation.decider] [hqes0] low disk watermark [85%] exceeded on ... replicas will not be assigned to this node"

is in the logs, then ES is running out of disk space.  If there are old, unused indices, you can delete them to free up disk space.

```
$ ./manage.py prune_elastic_indices --delete
Here are the indices that will be deleted:
hqapps_2016-07-08_1445
hqusers_2016-02-16_1402
report_xforms_20160707_2322
xforms_2016-06-09
```

Hopefully there are stale indices to delete, otherwise you'll need to investigate other options, like increasing disk size or adding a node to the cluster.  Be sure to check the disk usage after the deletions have completed.

## Request timeouts
"ESError: ConnectionTimeout caused by - ReadTimeoutError(HTTPConnectionPool(host='hqes0.internal-va.commcarehq.org', port=9200): Read timed out. (read timeout=10))"

This could be caused by a number of things but a good process to follow is to check the [ES dashboard on Datadog](https://app.datadoghq.com/screen/127236/es-overview) and the slow logs on the ES machines:

```
# folder + filename may not be exact
$ tail -f /opt/data/elasticsearch-1.7.1/logs/prodhqes-1.x_index_search_slowlog.log
```

## Unassigned shards
Currently on ICDS (maybe on prod/india) shard allocation is disabled. If there are unassigned shards you should run:

```
curl -XPUT '<es url/ip>:9200/_cluster/settings' -d '{ "transient":
  { "cluster.routing.allocation.enable" : "all"
  }
}'
# wait for shards to be allocated
./scripts/elasticsearch-administer.py <es url> shard_status # all shards should say STARTED
curl -XPUT '<es url/ip>:9200/_cluster/settings' -d '{ "transient":
  { "cluster.routing.allocation.enable" : "none"
  }
}'
./manage.py ptop_reindexer_v2 <index that had the unassigned shards> # run this in a tmux/screen session as it will likely take a while
./scripts/elasticsearch-administer.py <es url> shard_status # the shards for indexes that had unassigned shards should have around the same number of docs
```

Make sure to run the management command in the most recent release directory (may not be current if this failed before the entire deploy went through)

# Redis
[Understanding the Top 5 Redis Performance Metrics](https://www.datadoghq.com/pdf/Understanding-the-Top-5-Redis-Performance-Metrics.pdf)

## Selectively flushing keys
Sometimes in order for a fix to propagate you'll need to flush the cache for certain keys. You can use this script to selectively flush keys by globbing.

```
redis-cli
127.0.0.1:6379> EVAL "local keys = redis.call('keys', ARGV[1]) \n for i=1,#keys,5000 do \n redis.call('del', unpack(keys, i, math.min(i+4999, #keys))) \n end \n return keys" 0 unique-cache-key*
```

A lot of times Redis will prefix the cache key with something like `:1:` so you'll often need to do \*unique-cache-key\*

## Disk full / filling rapidly
We have seen a situation where the redis disk fills up with files of the pattern /opt/data/redis/temp-rewriteaof-\*.aof. This happens when redis maxmemory is configured to be too high a proportion of the total memory (although the connection is unclear to the author, Danny). This blog http://oldblog.antirez.com/post/redis-persistence-demystified.html/ explains AOF rewrite files. The solution is to (1) lower maxmemory and (2) delete the temp files.

```
root@redis0:/opt/data/redis# cd /opt/data/redis/
root@redis0:/opt/data/redis# redis-cli
127.0.0.1:6379> CONFIG SET maxmemory 4gb
OK
(1.06s)
root@redis0:/opt/data/redis# rm temp-rewriteaof-\*.aof
```

# Riak CS

## Pinging a Riak Machine

A simple way to check if riak is working is to use the `check_services` management command.  If that's showing it as down, make sure the services are running on all machines.  Riak usually runs on port 8080.  You should be able to curl any riak machine like so and see that you get a response from the Riak CS server.

```
$ curl -I hqriak0.internal-va.commcarehq.org:8080
HTTP/1.1 405 Method Not Allowed
Server: Riak CS
Date: Mon, 21 Nov 2016 23:24:00 GMT
Content-Type: application/xml
Content-Length: 216
Allow: GET
```

Another thing you can do to get a visual on riak is log on to a riak machine, `su` to root, and run `riak-admin cluster status`

```
root@staging-hqdjango2:/home/cchq/www/staging/current# riak-admin cluster status
---- Cluster Status ----
Ring ready: true

+----------------------------------------------------------------------+------+-------+-----+-------+
|                                 node                                 |status| avail |ring |pending|
+----------------------------------------------------------------------+------+-------+-----+-------+
| (C) riak-hqdjango2-staging@hqdjango2-staging.internal.commcarehq.org |valid |  up   | 25.0|  --   |
|     riak-hqdjango3-staging@hqdjango3-staging.internal.commcarehq.org |valid |  up   | 25.0|  --   |
|     riak-hqdjango4-staging@hqdjango4-staging.internal.commcarehq.org |valid |  up   | 25.0|  --   |
|     riak-hqdjango5-staging@hqdjango5-staging.internal.commcarehq.org |valid |  up   | 25.0|  --   |
+----------------------------------------------------------------------+------+-------+-----+-------+

Key: (C) = Claimant; availability marked with '!' is unexpected
```

## Riak is Out of Memory

The most common problem we have had with Riak and Riak CS is running [out of memory](https://docs.basho.com/riak/kv/2.1.4/using/repair-recovery/failure-recovery/#out-of-memory). Most of the time this is non-actionable; nodes will crash and automatically restart and operation usually returns to normal without intervention. If a node is consistently running out of memory then it is likely necessary to either allocate more memory (usually done by creating a new node with more memory) or by allocating more swap space (can affect performance).

## What do do when one or more Riak nodes has a corrupt database
AAE error seen (logged repeatedly) in /var/log/riak/console.log accompanied by very high CPU load:

in /var/log/riak/console.log:
```
2017-04-25 13:18:01.615 [info] <0.824.0>@riak_kv_vnode:maybe_create_hashtrees:234 riak_kv/890602560248518965780370444936484965102833893376: unable to start index_hashtree: {error,{{badmatch,{error,{db_open,"Corruption: truncated record at end of file"}}},[{hashtree,new_segment_store,2,[{file,"src/hashtree.erl"},{line,725}]},{hashtree,new,2,[{file,"src/hashtree.erl"},{line,246}]},{riak_kv_index_hashtree,do_new_tree,3,[{file,"src/riak_kv_index_hashtree.erl"},{line,712}]},{lists,foldl,3,[{file,"lists.erl"},{line,1248}]},{riak_kv_index_hashtree,init_trees,3,[{file,"src/riak_kv_index_hashtree.erl"},{line,565}]},{riak_kv_index_hashtree,init,1,[{file,"src/riak_kv_index_hashtree.erl"},{line,308}]},{gen_server,init_it,6,[{file,"gen_server.erl"},{line,304}]},{proc_lib,init_p_do_apply,3,[{file,"proc_lib.erl"},{line,239}]}]}}
2017-04-25 13:18:01.633 [error] <0.1988.0> CRASH REPORT Process <0.1988.0> with 0 neighbours exited with reason: no match of right hand value {error,{db_open,"Corruption: truncated record at end of file"}} in hashtree:new_segment_store/2 line 725 in gen_server:init_it/6 line 328
```

The resolution is to delete the AAE hash tree as recommended by http://stackoverflow.com/a/28479640/10840:

```
ansible@hqriak18:~$ sudo service riak stop # probably not necessary, just restart after moving, maybe restart not even needed?
ansible@hqriak18:~$ sudo mkdir -p sudo mkdir /opt/data/ecrypt/zjunk/20170425
ansible@hqriak18:~$ sudo mv /opt/data/ecrypt/riak/anti_entropy/890602560248518965780370444936484965102833893376 /opt/data/ecrypt/zjunk/20170425/
ansible@hqriak18:~$ mkdir /opt/data/ecrypt/zjunk/20170425/v0
ansible@hqriak18:~$ sudo mv /opt/data/ecrypt/riak/anti_entropy/v0/890602560248518965780370444936484965102833893376 /opt/data/ecrypt/zjunk/20170425/v0/
ansible@hqriak18:~$ sudo service riak start
```

Sometimes node data can become corrupt in a way that prevents the riak service from starting. In this case the node will begin to restart, but will crash while reading indexes from the disk into RAM. One example error we have seen in the past:

In /var/log/riak/console.log
```
2016-09-28  00:02:22.350 [error] <0.638.0>@riak_kv_vnode:init:497 Failed to  start riak_cs_kv_multi_backend backend for index  1255977969581244695331291653115555720016817029120 error:  [{riak_kv_eleveldb_backend,{db_open,"Corruption: truncated record at end  of file"}}]
```

Basho has good documentation on [recovering a node from database corruption](https://docs.basho.com/riak/kv/2.1.4/using/repair-recovery/repairs/#healing-corrupted-leveldbs) (be sure to use the version of the documentation that matches the Riak version), although this specific error is not mentioned in the docs. Here are the steps used to resolve this error in the past:

```
# find errors in leveldb logs
cd /opt/data/riak
find . -name "LOG" -exec grep -l 'Corruption' {} \;
# NOTE this showed other paths with errors as well.
# I only repaired the one that was identified with the error in the logs.

# disable riak restarter and stop service
sudo mv /root/riak-restarter.sh /root/temp/
sudo service riak stop
sudo service riak status # verify stopped!

# follow instructions on Healing Corrupted LevelDBs
# https://docs.basho.com/riak/kv/2.1.4/using/repair-recovery/repairs/#healing-corrupted-leveldbs
sudo riak ertspath # get erl path
sudo -u riak /usr/lib/riak/erts-5.10.3/bin/erl
1> [application:set_env(eleveldb, Var, Val) || {Var, Val} <-
      [{max_open_files, 2000},
       {block_size, 1048576},
       {cache_size, 20*1024*1024*1024},
       {sync, false},
       {data_root, ""}]].
2> eleveldb:repair("/opt/data/riak/leveldb/1255977969581244695331291653115555720016817029120", []).

# ensable restarter and start riak
sudo mv /root/temp/riak-restarter.sh /root/
sudo service riak start
```

# Pillows / Pillowtop / Change feed

Symptoms of pillows being down:

* Data not appearing in reports, exports, or elasticsearch
* UCR or report builder reports behind
* [Datadog monitor](https://app.datadoghq.com/monitors#4013126?group=all&live=1d)

Resources:

* [graph of change feed activity](https://app.datadoghq.com/dash/256236/change-feeds?live=true&page=0&is_auto=false&from_ts=1518372763225&to_ts=1518459163225&tile_size=m&fullscreen=185100827)
* [Pillows documentation](https://commcare-hq.readthedocs.io/pillows.html)
* [Pillows overview and introduction](https://docs.google.com/presentation/d/1xgEZBer-FMUkeWutrTRcRbqKzVToK6mZvl0x2628BGY/edit#slide=id.p)

# Formplayer / Cloudcare / Webapps

Formplayer sometimes fails on deploy due to a startup task (which will hopefully be resolved soon).  The process may not fail, but formplayer will still return failure responses. You can try just restarting the process with `sudo supervisorctl restart all` (or specify the name if it's a monolithic environment)


# Debugging Slowness

You can navigate to https://rpm.newrelic.com/accounts/366142/servers to get an overview of the memory usage, Disk IO, CPU usage of each server (login creds can be found in the dimagi_shared.kdb, search for newrelic). That will hopefully give you some leads as to why things are being slow. It lists all servers CPU usage and Physical memory. Lastly, you can check out http://stats.pingdom.com/6wqkruu52i2u/307542 to get stats on uptime and response times.

When you do pinpoint a server that is being slow, you can SSH in and run the htop command to give more information on what is hogging memory and/or CPU. Here is a decent blog post explaining the different pieces of the htop command: http://www.deonsworld.co.za/2012/12/20/understanding-and-using-htop-monitor-system-resources/.

# Full Drives / Out of Disk Space

If disk usage on the proxy ever hits 100%, many basic functions on the machine will stop working.  Here are some ways to buy some time.

## Clean Releases
Each release / copy of our commcare-hq git repo can be 500M - 2.7G (variation can depend on how efficiently git is storing the history, etc.). It's always safe to run

`$ cchq <env> fab clean_releases`
and sometimes that alone can clean up space. This is run on every deploy, so if you just deployed successfully, don't bother.

## Move logs to another drive
Check the size of the log files stored at /home/cchq/www/<environment>/log, these can get out of hand.  Last time this ocurred, we moved these into the shared drive, which had plenty of available disk space (but check first!)

`$ mv -v pattern-matching-old-logs.*.gz /mnt/shared/temp-log-storage-main-hd-full/`

## Clear the apt cache
`$ apt-get autoremove`
On a recent occasion, this freed up about 20% of the disk

## Manually rotate syslog
If for some reason syslog is either not rotating logs or the latest log has grown more than expected you can run

```
mv syslog other.syslog
kill -HUP <pid of syslog>
gzip other.syslog
```


# Network Connection Issues (please help expand)


If you suspect some sort of network issue is preventing two servers from talking to each other, the first thing you should verify is that the processes you expect to talk to each other are actually running.  After that, here are some things to try:

## Ping
Try pinging the machine from the computer you'd expect to initiate the connection.  If that doesn't work, try pinging from your local machine while on the VPN.

```
esoergel@hqproxy0:~$ ping hqdb0.internal-va.commcarehq.org
PING hqdb0.internal-va.commcarehq.org (172.24.32.11) 56(84) bytes of data.
64 bytes from 172.24.32.11 (172.24.32.11): icmp_seq=1 ttl=64 time=42.6 ms
64 bytes from 172.24.32.11 (172.24.32.11): icmp_seq=2 ttl=64 time=41.3 ms
```

## netcat
Netcat is a mini server.  You can set it up to listen on any port and respond to requests.  Run something like this to listen on port 1234 and wait for a request:

`esoergel@hqdb0:~$ printf "Can you see this?" | netcat -l 1234`

Then go over to the other machine and try to hit that server:

```
$ curl hqdb0.internal-va.commcarehq.org:1234
Can you see this?$
```

Looks like the request went through!  If you go back and check on the netcat process, you should see the request:

```
esoergel@hqdb0:~$ printf "Can you see this?" | netcat -l 1234
HEAD / HTTP/1.1
Host: hqdb0.internal-va.commcarehq.org:1234
User-Agent: curl/7.50.1
Accept: */*

esoergel@hqdb0:~$
```

# Tips and Tricks
Never run that painful sequence of sudo -u cchq bash, entering the venv, cd'ing to the directory, etc., again just to run a management command. Instead, just run e.g.:

```sudo -u cchq bash -c 'cd /home/cchq/www/production/current && /home/cchq/www/production/current/python_env/bin/python manage.py shell'
```

first thing after logging in. Extra plus: next time you ssh in to the same machine, you can just type ^R and find this command in your history

On staging:

```
sudo -u cchq bash -c 'cd /home/cchq/www/staging/current && /home/cchq/www/staging/current/python_env/bin/python manage.py shell'
```

On Softlayer:

```
sudo -u cchq bash -c 'cd /home/cchq/www/softlayer/current && /home/cchq/www/softlayer/current/python_env/bin/python manage.py shell'
```

# Some Short Write-ups and Examples

See [Troubleshooting Pasteboard / HQ chat dumping ground](https://confluence.dimagi.com/pages/viewpage.action?pageId=29559520). There is also some [ElasticSearch material](https://docs.google.com/a/dimagi.com/document/d/1EMy-m-Q3aia43q_TqeJdAFVLEx6UfEu3vRqSXskpQ_Y/edit#heading=h.xygb2bpkcfie)

# Backups
Information for restoring elasticsearch and postgres from a backup are at [Restoring From Backups](https://confluence.dimagi.com/display/commcarehq/Restoring+From+Backups)

# SMS Gateways
See the page on [SMS Gateway Technical Info](https://confluence.dimagi.com/display/commcarehq/SMS+Gateway+Technical+Info) for API docs and support contacts for each gateway.<|MERGE_RESOLUTION|>--- conflicted
+++ resolved
@@ -433,57 +433,6 @@
 SELECT pg_terminate_backend({procpid})
 ```
 
-<<<<<<< HEAD
-## PgBackrest (deprecated)
-At the time of writing we only use pgbackrest as a backup method on softlayer db0. If we start running out of disk space on either machine, old backups might need to be expired and the backup retention settings in /etc/pgbackrest.conf might need to be updated.
-
-The [pgbackrest user guide is here](http://www.pgbackrest.org/user-guide.html), but below is some useful info.
-
-### Viewing Current Backups
-To see the backups that are currently stored, run this command as postgres user: `pgbackrest info`
-
-The "repository backup size" tells you how much actual disk space the given backup is taking up on the machine, after compression.
-
-### Manually Expiring Backups
-
-Backups get expired automatically according to the retention settings in /etc/pgbackrest.conf. If you need to manually expire backups, you'll need to use the `expire` command. It doesn't seem like you can expire specific backups, all you can do is expire either the oldest "full" backup(s) or the oldest "differential" backups(s). Expiring a "full" backup also expires all "differential" backups it's associated with.
-
-For example, if /etc/pgbackrest.conf is retaining 4 full backups, to expire the oldest full backup you'll need to run the `expire` command manually to give a different value for the retention-full setting:
-
-```
-# run as postgres user; this assumes the stanza's name in /etc/pgbackrest.conf is 'backup' for the backups you want to expire
-pgbackrest --stanza=backup --log-level-console=info --retention-full=3 expire
-```
-
-You can use a similar command to expire old differential backups by overriding the retention-diff setting which also resides in /etc/pgbackrest.conf:
-
-```
-# run as postgres user; this assumes the stanza's name in /etc/pgbackrest.conf is 'backup' for the backups you want to expire
-pgbackrest --stanza=backup --log-level-console=info --retention-diff=2 expire
-```
-
-If the machine can't support the current retention settings, then either more storage should be added or the retention settings should be changed in /etc/pgbackrest.conf.
-=======
-## Postgres Hot Standby
-
-In situations where the disk becomes corrupt or unusable, you can switch HQ to utilize a hotstandby. 
-
-### Standby Description
-The postgres standby is a hot standby (hot standby means that it can accept reads but not writes) of our production database. The standby keeps up with the production database through log shipping. As write ahead logs (WALs) are completed in the main database, they are sent to a directory on the standby machine (currently /opt/data/postgresql/wal_archive) where their operations are replicated into the standby database.
-
-### Creating the standby with ansible
-Assumes that the deploy_db.yml playbook has already been applied to the standby node.
-
-```
-$ commcare-cloud <env> ansible-playbook setup_pg_standby.yml -e standby=[standby node]
-```
-
-### Failover to standby with ansible
-
-```
-$ commcare-cloud <env> ansible-playbook promote_pg_standby.yml -e standby=[standby node]
-```
-
 ### Replication Delay
 https://www.enterprisedb.com/blog/monitoring-approach-streaming-replication-hot-standby-postgresql-93
 
@@ -515,7 +464,6 @@
 ```
 
 In some cases it may be necessary to restart the standby node.
->>>>>>> b5c66e97
 
 ## PostgreSQL disk usage
 Use the following query to find disc usage by table where child tables are added to the usage of the parent.
