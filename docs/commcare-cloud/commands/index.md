--- conflicted
+++ resolved
@@ -965,14 +965,11 @@
 Copy files from multiple sources to targets.
 
 ```
-commcare-cloud <env> copy-files plan {prepare,copy,cleanup}
+commcare-cloud <env> copy-files plan {prepare,copy}
 ```
 
 This is a general purpose command that can be used to copy files between
 hosts in the cluster.
-
-Files are copied using `rsync` from the target host. This tool assumes that the
-specified user on the source host has permissions to read the files being copied.
 
 The plan file must be formatted as follows:
 
@@ -980,27 +977,20 @@
 copy_files:
   - <target-host>:
       - source_host: <source-host>
-        source_user: <user>
         source_dir: <source-dir>
         target_dir: <target-dir>
         files:
           - test/
           - test1/test-file.txt
-        exclude:
-          - logs/*
-          - test/temp.txt
 ```       
 - **copy_files**: Multiple target hosts can be listed. 
 - **target-host**: Hostname or IP of the target host. Multiple source definitions can be 
 listed for each target host.
-- **source-host**: Hostname or IP of the source host.
-- **source-user**: (optional) User to ssh as from target to source. Defaults to 'ansible'. This user must have permissions
-to read the files being copied.
-- **source-dir**: The base directory from which all source files referenced.
-- **target-dir**: Directory on the target host to copy the files to.
+- **source-host**: Hostname or IP of the source host
+- **source-dir**: The base directory from which all source files referenced
+- **target-dir**: Directory on the target host to copy the files to
 - **files**: List of files to copy. File paths are relative to `source-dir`. Directories can be included and must
-end with a `/`.
-- **exclude**: (optional) List of relative paths to exclude from the *source-dir*. Supports wildcards e.g. "logs/*".
+end with a `/`
 
 ##### Positional Arguments
 
@@ -1008,15 +998,12 @@
 
 Path to plan file
 
-###### `{prepare,copy,cleanup}`
+###### `{prepare,copy}`
 
 Action to perform
 
 - prepare: generate the scripts and push them to the target servers
 - migrate: execute the scripts
-<<<<<<< HEAD
-- cleanup: remove temporary files and remote auth
-=======
 
 
 #### `list-dbs`
@@ -1025,5 +1012,4 @@
 
 ```
 commcare-cloud <env> list-dbs
-```
->>>>>>> 7d661309
+```