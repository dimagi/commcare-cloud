--- conflicted
+++ resolved
@@ -978,12 +978,8 @@
 Deploy CommCare
 
 ```
-<<<<<<< HEAD
 commcare-cloud <env> deploy [--resume] [--skip-record] [--commcare-rev COMMCARE_REV] [--set FAB_SETTINGS]
                             [{commcare,formplayer}]
-=======
-commcare-cloud <env> deploy [--resume] [--skip-record] [--commcare-rev COMMCARE_REV] [{commcare,formplayer,None}]
->>>>>>> a735e628
 ```
 
 ##### Positional Arguments
