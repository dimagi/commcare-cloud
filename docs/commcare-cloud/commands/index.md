# Commands
{:.no_toc}

* TOC
{:toc}

## Running Commands with `commcare-cloud`

All `commcare-cloud` commands take the following form:

```
commcare-cloud [--control]
               <env>
               {bootstrap-users,ansible-playbook,django-manage,aps,tmux,ap,validate-environment-settings,deploy-stack,service,update-supervisor-confs,update-users,ping,migrate_couchdb,lookup,update-riak-secrets,run-module,update-config,copy-files,mosh,list-postgresql-dbs,after-reboot,ssh,downtime,fab,update-local-known-hosts,migrate-couchdb,run-shell-command}
               ...
```

## Positional Arguments

### `<env>`

server environment to run against

## Optional Arguments

### `--control`

Run command remotely on the control machine.

You can add `--control` _directly after_ `commcare-cloud` to any command
in order to run the command not from the local machine
using the local code,
but from from the control machine for that environment,
using the latest version of `commcare-cloud` available.

It works by issuing a command to ssh into the control machine,
update the code, and run the same command entered locally but with
`--control` removed. For long-running commands,
you will have to remain connected to the the control machine
for the entirety of the run.


## `cchq` alias

Additionally, `commcare-cloud` is aliased to the easier-to-type `cchq`
(short for "CommCare HQ"), so any command you see here can also be run
as

```
cchq <env> <command> <args...>
```

## Underlying tools and common arguments

The `commcare-cloud` command line tool is by and large a relatively
thin wrapper around the other tools it uses: `ansible`, `ansible-playbook`,
`ssh`, `fab`, etc. For every command you run using `commcare-cloud`,
it will print out the underlying command that it is running,
a faint blue / cyan color.
In each case, if you copy and paste the printed command directly,
it will have essentially the same affect.
(Note too that some commands run
multiple underlying commands in sequence,
and that each command will be printed.)

Where possible, `commcare-cloud` is set up to pass any unknown arguments
to the underlying tool. In addition, there are a number of common
arguments that are recognized by many `commcare-cloud` commands,
and have similar behavior on across them. Rather than include these
on every command they apply to, we will list upfront
these common arguments and when they can be used.

To verify availability on any given command, you can always run the
command with `-h`.

### Ansible-backed commands

For most ansible-backed commands `commcare-cloud`
will run in check mode first, and then ask you to confirm
before applying the changes. Since check mode does not make sense
for all commands, there are some that do not follow this pattern
and apply the changes directly.

### `--skip-check`

When this argument is included,
the "check, ask, apply" behavior described above is circumvented,
and the command is instead applied directly

### `--quiet`

Run the command without every prompting for permission to continue.
At each point, the affirmative response is assumed.

### `--branch <branch>`

In the specific case that `commcare-cloud` has been installed from
git source in egg mode (i.e. using `pip install -e .`), it will always
check that the checked-out git branch matches the `<branch>`
that is thus passed in. If this arg is not specified,
it defaults to `master`. As a consequence, when running from git branch
`master`, there is no need to use the `--branch` arg explicitly.

### `--output [actionable|minimal]`

The callback plugin to use for generating output. See
ansible-doc -t callback -l and ansible-doc -t callback.

## Available Commands

### Internal Housekeeping for your `commcare-cloud` environments

---
#### `validate-environment-settings`

Validate your environment's configuration files

```
commcare-cloud <env> validate-environment-settings
```

As you make changes to your environment files, you can use this
command to check for validation errors or incompatibilities.

---

#### `update-local-known-hosts`

Update the local known_hosts file of the environment configuration.

```
commcare-cloud <env> update-local-known-hosts [--use-factory-auth]
```

You can run this on a regular basis to avoid having to `yes` through
the ssh prompts. Note that when you run this, you are implicitly
trusting that at the moment you run it, there is no man-in-the-middle
attack going on, the type of security breech that the SSH prompt
is meant to mitigate against in the first place.

##### Optional Arguments

###### `--use-factory-auth`

authenticate using the pem file (or prompt for root password if there is no pem file)

---
### Ad-hoc

---
#### `lookup`

Lookup remote hostname or IP address

```
commcare-cloud <env> lookup [server]
```

##### Positional Arguments

###### `server`

Server name/group: postgresql, proxy, webworkers, ... The server
name/group may be prefixed with 'username@' to login as a
specific user and may be terminated with ':<n>' to choose one of
multiple servers if there is more than one in the group. For
example: webworkers:0 will pick the first webworker. May also be
omitted for environments with only a single server.

---

#### `ssh`

Connect to a remote host with ssh.

```
commcare-cloud <env> ssh [server]
```

This will also automatically add the ssh argument `-A`
when `<server>` is `control`.

All trailing arguments are passed directly to `ssh`.

##### Positional Arguments

###### `server`

Server name/group: postgresql, proxy, webworkers, ... The server
name/group may be prefixed with 'username@' to login as a
specific user and may be terminated with ':<n>' to choose one of
multiple servers if there is more than one in the group. For
example: webworkers:0 will pick the first webworker. May also be
omitted for environments with only a single server.

---

#### `mosh`

Connect to a remote host with mosh.

```
commcare-cloud <env> mosh [server]
```

This will also automatically switch to using ssh with `-A`
when `<server>` is `control` (because `mosh` doesn't support `-A`).

All trailing arguments are passed directly to `mosh`
(or `ssh` in the edge case described above).

##### Positional Arguments

###### `server`

Server name/group: postgresql, proxy, webworkers, ... The server
name/group may be prefixed with 'username@' to login as a
specific user and may be terminated with ':<n>' to choose one of
multiple servers if there is more than one in the group. For
example: webworkers:0 will pick the first webworker. May also be
omitted for environments with only a single server.

---

#### `run-module`

Run an arbitrary Ansible module.

```
commcare-cloud <env> run-module [--use-factory-auth] inventory_group module module_args
```

#### Example

To print out the `inventory_hostname` ansible variable for each machine, run
```
commcare-cloud <env> run-module all debug "msg={{ '{{' }} inventory_hostname }}"
```

##### Positional Arguments

###### `inventory_group`

Machines to run on. Is anything that could be used in as a value for
`hosts` in an playbook "play", e.g.
`all` for all machines,
`webworkers` for a single group,
`celery:pillowtop` for multiple groups, etc.
See the description in [this blog](http://goinbigdata.com/understanding-ansible-patterns/)
for more detail in what can go here.

###### `module`

The name of the ansible module to run. Complete list of built-in modules
can be found at [Module Index](http://docs.ansible.com/ansible/latest/modules/modules_by_category.html).

###### `module_args`

Args for the module, formatted as a single string.
(Tip: put quotes around it, as it will likely contain spaces.)
Both `arg1=value1 arg2=value2` syntax
and `{"arg1": "value1", "arg2": "value2"}` syntax are accepted.

##### Optional Arguments

###### `--use-factory-auth`

authenticate using the pem file (or prompt for root password if there is no pem file)

##### The ansible options below are available as well
```
  -B SECONDS, --background=SECONDS
                        run asynchronously, failing after X seconds
                        (default=N/A)
  -e EXTRA_VARS, --extra-vars=EXTRA_VARS
                        set additional variables as key=value or YAML/JSON, if
                        filename prepend with @
  -f FORKS, --forks=FORKS
                        specify number of parallel processes to use
                        (default=5)
  -l SUBSET, --limit=SUBSET
                        further limit selected hosts to an additional pattern
  --list-hosts          outputs a list of matching hosts; does not execute
                        anything else
  -M MODULE_PATH, --module-path=MODULE_PATH
                        prepend colon-separated path(s) to module library
                        (default=[u'./src/commcare_cloud/ansible/library'])
  -o, --one-line        condense output
  -P POLL_INTERVAL, --poll=POLL_INTERVAL
                        set the poll interval if using -B (default=15)
  --syntax-check        perform a syntax check on the playbook, but do not
                        execute it
  -t TREE, --tree=TREE  log output to this directory
  --vault-id=VAULT_IDS  the vault identity to use
  -v, --verbose         verbose mode (-vvv for more, -vvvv to enable
                        connection debugging)
  --version             show program's version number and exit

```
#####   Connection Options
```
    control as whom and how to connect to hosts

    -k, --ask-pass      ask for connection password
    --private-key=PRIVATE_KEY_FILE, --key-file=PRIVATE_KEY_FILE
                        use this file to authenticate the connection
    -u REMOTE_USER, --user=REMOTE_USER
                        connect as this user (default=None)
    -c CONNECTION, --connection=CONNECTION
                        connection type to use (default=smart)
    -T TIMEOUT, --timeout=TIMEOUT
                        override the connection timeout in seconds
                        (default=30)
    --ssh-common-args=SSH_COMMON_ARGS
                        specify common arguments to pass to sftp/scp/ssh (e.g.
                        ProxyCommand)
    --sftp-extra-args=SFTP_EXTRA_ARGS
                        specify extra arguments to pass to sftp only (e.g. -f,
                        -l)
    --scp-extra-args=SCP_EXTRA_ARGS
                        specify extra arguments to pass to scp only (e.g. -l)
    --ssh-extra-args=SSH_EXTRA_ARGS
                        specify extra arguments to pass to ssh only (e.g. -R)

```
#####   Privilege Escalation Options
```
    control how and which user you become as on target hosts

    --become-method=BECOME_METHOD
                        privilege escalation method to use (default=sudo),
                        valid choices: [ sudo | su | pbrun | pfexec | doas |
                        dzdo | ksu | runas | pmrun ]
    -K, --ask-become-pass
                        ask for privilege escalation password
```

---

#### `run-shell-command`

Run an arbitrary command via the Ansible shell module.

```
commcare-cloud <env> run-shell-command [--silence-warnings] [--use-factory-auth] inventory_group shell_command
```

#### Example

```
commcare-cloud <env> run-shell-command all 'df -h | grep /opt/data'
```

to get disk usage stats for `/opt/data` on every machine.

##### Positional Arguments

###### `inventory_group`

Machines to run on. Is anything that could be used in as a value for
`hosts` in an playbook "play", e.g.
`all` for all machines,
`webworkers` for a single group,
`celery:pillowtop` for multiple groups, etc.
See the description in [this blog](http://goinbigdata.com/understanding-ansible-patterns/)
for more detail in what can go here.

###### `shell_command`

Command to run remotely.
(Tip: put quotes around it, as it will likely contain spaces.)
Cannot being with `sudo`; to do that use the ansible `--become` option.

##### Optional Arguments

###### `--silence-warnings`

Silence shell warnings (such as to use another module instead).

###### `--use-factory-auth`

authenticate using the pem file (or prompt for root password if there is no pem file)

##### The ansible options below are available as well
```
  -B SECONDS, --background=SECONDS
                        run asynchronously, failing after X seconds
                        (default=N/A)
  -e EXTRA_VARS, --extra-vars=EXTRA_VARS
                        set additional variables as key=value or YAML/JSON, if
                        filename prepend with @
  -f FORKS, --forks=FORKS
                        specify number of parallel processes to use
                        (default=5)
  -l SUBSET, --limit=SUBSET
                        further limit selected hosts to an additional pattern
  --list-hosts          outputs a list of matching hosts; does not execute
                        anything else
  -M MODULE_PATH, --module-path=MODULE_PATH
                        prepend colon-separated path(s) to module library
                        (default=[u'./src/commcare_cloud/ansible/library'])
  -o, --one-line        condense output
  -P POLL_INTERVAL, --poll=POLL_INTERVAL
                        set the poll interval if using -B (default=15)
  --syntax-check        perform a syntax check on the playbook, but do not
                        execute it
  -t TREE, --tree=TREE  log output to this directory
  --vault-id=VAULT_IDS  the vault identity to use
  -v, --verbose         verbose mode (-vvv for more, -vvvv to enable
                        connection debugging)
  --version             show program's version number and exit

```
#####   Connection Options
```
    control as whom and how to connect to hosts

    -k, --ask-pass      ask for connection password
    --private-key=PRIVATE_KEY_FILE, --key-file=PRIVATE_KEY_FILE
                        use this file to authenticate the connection
    -u REMOTE_USER, --user=REMOTE_USER
                        connect as this user (default=None)
    -c CONNECTION, --connection=CONNECTION
                        connection type to use (default=smart)
    -T TIMEOUT, --timeout=TIMEOUT
                        override the connection timeout in seconds
                        (default=30)
    --ssh-common-args=SSH_COMMON_ARGS
                        specify common arguments to pass to sftp/scp/ssh (e.g.
                        ProxyCommand)
    --sftp-extra-args=SFTP_EXTRA_ARGS
                        specify extra arguments to pass to sftp only (e.g. -f,
                        -l)
    --scp-extra-args=SCP_EXTRA_ARGS
                        specify extra arguments to pass to scp only (e.g. -l)
    --ssh-extra-args=SSH_EXTRA_ARGS
                        specify extra arguments to pass to ssh only (e.g. -R)

```
#####   Privilege Escalation Options
```
    control how and which user you become as on target hosts

    --become-method=BECOME_METHOD
                        privilege escalation method to use (default=sudo),
                        valid choices: [ sudo | su | pbrun | pfexec | doas |
                        dzdo | ksu | runas | pmrun ]
    -K, --ask-become-pass
                        ask for privilege escalation password
```

---

#### `django-manage`

Run a django management command.

```
commcare-cloud <env> django-manage [--tmux] [--release RELEASE]
```

`commcare-cloud <env> django-manage ...`
runs `./manage.py ...` on the first webworker of &lt;env&gt;.
Omit &lt;command&gt; to see a full list of possible commands.

#### Example

To open a django shell in a tmux window using the `2018-04-13_18.16` release.

```
commcare-cloud <env> django-manage --tmux --release 2018-04-13_18.16 shell
```

##### Optional Arguments

###### `--tmux`

If this option is included, the management command will be
run in a new tmux window under the `cchq` user. You may then exit using
the customary tmux command `^b` `d`, and resume the session later.
This is especially useful for long-running commands.

###### `--release RELEASE`

Name of release to run under.
E.g. '2018-04-13_18.16'.
If none is specified, the `current` release will be used.

---

#### `tmux`

Connect to a remote host with ssh and open a tmux session.

```
commcare-cloud <env> tmux server [remote_command]
```

#### Example

Rejoin last open tmux window.

```
commcare-cloud <env> tmux -
```

##### Positional Arguments

###### `server`

Server to run tmux session on.
Use '-' for default (django_manage:0)

###### `remote_command`

Command to run in the tmux.
If a command specified, then it will always run in a new window.
If a command is *not* specified, then a it will rejoin the most
recently visited tmux window; only if there are no currently open
tmux windows will a new one be opened.

---
### Operational

<<<<<<< HEAD

#### `update-riak-secrets`

Update the vault file with the values from from the file in the riak machine.

```
commcare-cloud <env> update-riak-secrets [--use-factory-auth]
```

##### Optional Arguments

###### `--use-factory-auth`

authenticate using the pem file (or prompt for root password if there is no pem file)


=======
---
>>>>>>> 9f343786
#### `ping`

Ping specified or all machines to see if they have been provisioned yet.

```
commcare-cloud <env> ping [--use-factory-auth] inventory_group
```

##### Positional Arguments

###### `inventory_group`

Machines to run on. Is anything that could be used in as a value for
`hosts` in an playbook "play", e.g.
`all` for all machines,
`webworkers` for a single group,
`celery:pillowtop` for multiple groups, etc.
See the description in [this blog](http://goinbigdata.com/understanding-ansible-patterns/)
for more detail in what can go here.

##### Optional Arguments

###### `--use-factory-auth`

authenticate using the pem file (or prompt for root password if there is no pem file)

---

#### `ansible-playbook`
(Alias `ap`)

Run a playbook as you would with ansible-playbook

```
commcare-cloud <env> ansible-playbook [--use-factory-auth] playbook
```

By default, you will see --check output and then asked whether to apply.

#### Example

```
commcare-cloud <env> ansible-playbook deploy_proxy.yml --limit=proxy
```

##### Positional Arguments

###### `playbook`

The ansible playbook .yml file to run.
Options are the `*.yml` files located under `commcare_cloud/ansible`
which is under `src` for an egg install and under
`<virtualenv>/lib/python2.7/site-packages` for a wheel install.

##### Optional Arguments

###### `--use-factory-auth`

authenticate using the pem file (or prompt for root password if there is no pem file)

##### The ansible-playbook options below are available as well
```
  -e EXTRA_VARS, --extra-vars=EXTRA_VARS
                        set additional variables as key=value or YAML/JSON, if
                        filename prepend with @
  --flush-cache         clear the fact cache
  --force-handlers      run handlers even if a task fails
  -f FORKS, --forks=FORKS
                        specify number of parallel processes to use
                        (default=5)
  --list-hosts          outputs a list of matching hosts; does not execute
                        anything else
  --list-tags           list all available tags
  --list-tasks          list all tasks that would be executed
  -M MODULE_PATH, --module-path=MODULE_PATH
                        prepend colon-separated path(s) to module library
                        (default=[u'./src/commcare_cloud/ansible/library'])
  --skip-tags=SKIP_TAGS
                        only run plays and tasks whose tags do not match these
                        values
  --start-at-task=START_AT_TASK
                        start the playbook at the task matching this name
  --step                one-step-at-a-time: confirm each task before running
  --syntax-check        perform a syntax check on the playbook, but do not
                        execute it
  -t TAGS, --tags=TAGS  only run plays and tasks tagged with these values
  --vault-id=VAULT_IDS  the vault identity to use
  -v, --verbose         verbose mode (-vvv for more, -vvvv to enable
                        connection debugging)
  --version             show program's version number and exit

```
#####   Connection Options
```
    control as whom and how to connect to hosts

    -k, --ask-pass      ask for connection password
    --private-key=PRIVATE_KEY_FILE, --key-file=PRIVATE_KEY_FILE
                        use this file to authenticate the connection
    -u REMOTE_USER, --user=REMOTE_USER
                        connect as this user (default=None)
    -c CONNECTION, --connection=CONNECTION
                        connection type to use (default=smart)
    -T TIMEOUT, --timeout=TIMEOUT
                        override the connection timeout in seconds
                        (default=30)
    --ssh-common-args=SSH_COMMON_ARGS
                        specify common arguments to pass to sftp/scp/ssh (e.g.
                        ProxyCommand)
    --sftp-extra-args=SFTP_EXTRA_ARGS
                        specify extra arguments to pass to sftp only (e.g. -f,
                        -l)
    --scp-extra-args=SCP_EXTRA_ARGS
                        specify extra arguments to pass to scp only (e.g. -l)
    --ssh-extra-args=SSH_EXTRA_ARGS
                        specify extra arguments to pass to ssh only (e.g. -R)

```
#####   Privilege Escalation Options
```
    control how and which user you become as on target hosts

    -b, --become        run operations with become (does not imply password
                        prompting)
    --become-method=BECOME_METHOD
                        privilege escalation method to use (default=sudo),
                        valid choices: [ sudo | su | pbrun | pfexec | doas |
                        dzdo | ksu | runas | pmrun ]
    --become-user=BECOME_USER
                        run operations as this user (default=root)
    -K, --ask-become-pass
                        ask for privilege escalation password
```

---

#### `deploy-stack`
(Alias `aps`)

Run the ansible playbook for deploying the entire stack.

```
commcare-cloud <env> deploy-stack [--use-factory-auth]
```

Often used in conjunction with --limit and/or --tag
for a more specific update.

##### Optional Arguments

###### `--use-factory-auth`

authenticate using the pem file (or prompt for root password if there is no pem file)

---

#### `update-config`

Run the ansible playbook for updating app config.

```
commcare-cloud <env> update-config [--use-factory-auth]
```

This includes django `localsettings.py` and formplayer `application.properties`.

##### Optional Arguments

###### `--use-factory-auth`

authenticate using the pem file (or prompt for root password if there is no pem file)

---

#### `after-reboot`

Bring a just-rebooted machine back into operation.

```
commcare-cloud <env> after-reboot [--use-factory-auth] inventory_group
```

Includes mounting the encrypted drive.
This command never runs in check mode.

##### Positional Arguments

###### `inventory_group`

Machines to run on. Is anything that could be used in as a value for
`hosts` in an playbook "play", e.g.
`all` for all machines,
`webworkers` for a single group,
`celery:pillowtop` for multiple groups, etc.
See the description in [this blog](http://goinbigdata.com/understanding-ansible-patterns/)
for more detail in what can go here.

##### Optional Arguments

###### `--use-factory-auth`

authenticate using the pem file (or prompt for root password if there is no pem file)

---

#### `bootstrap-users`

Add users to a set of new machines as root.

```
commcare-cloud <env> bootstrap-users [--use-factory-auth]
```

This must be done before any other user can log in.

This will set up machines to reject root login and require
password-less logins based on the usernames and public keys
you have specified in your environment. This can only be run once
per machine; if after running it you would like to run it again,
you have to use `update-users` below instead.

##### Optional Arguments

###### `--use-factory-auth`

authenticate using the pem file (or prompt for root password if there is no pem file)

---

#### `update-users`

Bring users up to date with the current CommCare Cloud settings.

```
commcare-cloud <env> update-users [--use-factory-auth]
```

In steady state this command (and not `bootstrap-users`) should be used
to keep machine user accounts, permissions, and login information
up to date.

##### Optional Arguments

###### `--use-factory-auth`

authenticate using the pem file (or prompt for root password if there is no pem file)

---

#### `update-supervisor-confs`

Updates the supervisor configuration files for services required by CommCare.

```
commcare-cloud <env> update-supervisor-confs [--use-factory-auth]
```

These services are defined in app-processes.yml.

##### Optional Arguments

###### `--use-factory-auth`

authenticate using the pem file (or prompt for root password if there is no pem file)

---

#### `fab`

Run a fab command as you would with fab

```
commcare-cloud <env> fab [-l] [fab_command]
```

##### Positional Arguments

###### `fab_command`

The name of the fab task to run. It and all following arguments
will be passed on without modification to `fab`, so all normal `fab`
syntax rules apply.

##### Optional Arguments

###### `-l`

Use `-l` instead of a command to see the full list of commands.

##### Available commands
```

    apply_patch                Used to apply a git patch created via `git for...
    awesome_deploy             Preindex and deploy if it completes quickly en...
    check_status
    clean_offline_releases     Cleans all releases in home directory
    clean_releases             Cleans old and failed deploys from the ~/www/<...
    deploy                     Preindex and deploy if it completes quickly en...
    deploy_airflow
    deploy_formplayer
    force_update_static
    hotfix_deploy              deploy ONLY the code with no extra cleanup or ...
    kill_stale_celery_workers  Kills celery workers that failed to properly g...
    manage                     run a management command
    offline_setup_release
    perform_system_checks
    pillowtop
    preindex_views             Creates a new release that runs preindex_every...
    prepare_offline_deploy
    reset_mvp_pillows
    restart_services
    reverse_patch              Used to reverse a git patch created via `git f...
    rollback                   Rolls back the servers to the previous release...
    rollback_formplayer
    setup_limited_release      Sets up a release on a single machine
    setup_release              Sets up a full release across the cluster
    start_celery
    start_pillows
    stop_celery
    stop_pillows
    supervisorctl
    unlink_current             Unlinks the current code directory. Use with c...
    update_current
    webworkers
```

---

#### `service`

Manage services.

```
commcare-cloud <env> service [--only PROCESS_PATTERN]
                             
                             {celery,commcare,couchdb,couchdb2,elasticsearch,elasticsearch-classic,formplayer,kafka,nginx,pillowtop,postgresql,rabbitmq,redis,riakcs,webworker}
                             [{celery,commcare,couchdb,couchdb2,elasticsearch,elasticsearch-classic,formplayer,kafka,nginx,pillowtop,postgresql,rabbitmq,redis,riakcs,webworker} ...]
                             {start,stop,restart,status,logs,help}
```

#### Example

```
cchq <env> service postgresql status
cchq <env> service riakcs restart --only riak,riakcs
cchq <env> service celery help
cchq <env> service celery logs
cchq <env> service celery restart --limit <host>
cchq <env> service celery restart --only <queue-name>,<queue-name>:<queue_num>
cchq <env> service pillowtop restart --limit <host> --only <pillow-name>
```

Services are grouped together to form conceptual service groups.
Thus the `postgresql` service group applies to both the `postgresql`
service and the `pgbouncer` service. We'll call the actual services
"subservices" here.

##### Positional Arguments

###### `{celery,commcare,couchdb,couchdb2,elasticsearch,elasticsearch-classic,formplayer,kafka,nginx,pillowtop,postgresql,rabbitmq,redis,riakcs,webworker}`

The name of the service group(s) to apply the action to.
There is a preset list of service groups that are supported.
More than one service may be supplied as separate arguments in a row.

###### `{start,stop,restart,status,logs,help}`

Action can be `status`, `start`, `stop`, `restart`, or `logs`.
This action is applied to every matching service.

##### Optional Arguments

###### `--only PROCESS_PATTERN`

Sub-service name to limit action to.
Format as 'name' or 'name:number'.
Use 'help' action to list all options.

---

#### `migrate-couchdb`
(Alias `migrate_couchdb`)

Perform a CouchDB migration

```
commcare-cloud <env> migrate-couchdb migration_plan {describe,plan,migrate,commit,clean}
```

This is a recent and advanced addition to the capabilities,
and is not yet ready for widespread use. At such a time as it is
ready, it will be more thoroughly documented.

##### Positional Arguments

###### `migration_plan`

Path to migration plan file

###### `{describe,plan,migrate,commit,clean}`

Action to perform

- describe: Print out cluster info
- plan: generate plan details from migration plan
- migrate: stop nodes and copy shard data according to plan
- commit: update database docs with new shard allocation
- clean: remove shard files from hosts where they aren't needed

---

#### `downtime`

Manage downtime for the selected environment.

```
commcare-cloud <env> downtime [-m MESSAGE] {start,end}
```

This notifies Datadog of the planned downtime so that is is recorded
in the history, and so that during it service alerts are silenced.

##### Positional Arguments

###### `{start,end}`

##### Optional Arguments

###### `-m MESSAGE, --message MESSAGE`

Optional message to set on Datadog.

---

#### `copy-files`

Copy files from multiple sources to targets.

```
commcare-cloud <env> copy-files plan_path {prepare,copy,cleanup}
```

This is a general purpose command that can be used to copy files between
hosts in the cluster.

Files are copied using `rsync` from the target host. This tool assumes that the
specified user on the source host has permissions to read the files being copied.

The plan file must be formatted as follows:

```yml
source_env: env1 (optional if source is different from target)
copy_files:
  - <target-host>:
      - source_host: <source-host>
        source_user: <user>
        source_dir: <source-dir>
        target_dir: <target-dir>
        rsync_args: []
        files:
          - test/
          - test1/test-file.txt
        exclude:
          - logs/*
          - test/temp.txt
```       
- **copy_files**: Multiple target hosts can be listed. 
- **target-host**: Hostname or IP of the target host. Multiple source definitions can be 
listed for each target host.
- **source-host**: Hostname or IP of the source host.
- **source-user**: (optional) User to ssh as from target to source. Defaults to 'ansible'. This user must have permissions
to read the files being copied.
- **source-dir**: The base directory from which all source files referenced.
- **target-dir**: Directory on the target host to copy the files to.
- **rsync_args**: Additional arguments to pass to rsync.
- **files**: List of files to copy. File paths are relative to `source-dir`. Directories can be included and must
end with a `/`.
- **exclude**: (optional) List of relative paths to exclude from the *source-dir*. Supports wildcards e.g. "logs/*".

##### Positional Arguments

###### `plan_path`

Path to plan file

###### `{prepare,copy,cleanup}`

Action to perform

- prepare: generate the scripts and push them to the target servers
- migrate: execute the scripts
- cleanup: remove temporary files and remote auth

---

#### `list-postgresql-dbs`

Example:

```
commcare-cloud <env> list-postgresql-dbs [--compare]
```

To list all database on a particular environment.

```
commcare-cloud <ev> list-databases
```

##### Optional Arguments

###### `--compare`

Gives additional databases on the server.

---<|MERGE_RESOLUTION|>--- conflicted
+++ resolved
@@ -520,10 +520,9 @@
 tmux windows will a new one be opened.
 
 ---
+
 ### Operational
 
-<<<<<<< HEAD
-
 #### `update-riak-secrets`
 
 Update the vault file with the values from from the file in the riak machine.
@@ -538,10 +537,6 @@
 
 authenticate using the pem file (or prompt for root password if there is no pem file)
 
-
-=======
----
->>>>>>> 9f343786
 #### `ping`
 
 Ping specified or all machines to see if they have been provisioned yet.
