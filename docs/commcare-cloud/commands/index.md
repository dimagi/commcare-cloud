# Commands

* TOC
{:toc}

## Running Commands with `commcare-cloud`

All `commcare-cloud` commands take the following form:

```
commcare-cloud [--control]
               <env>
               {bootstrap-users,ansible-playbook,django-manage,aps,tmux,ap,validate-environment-settings,restart-elasticsearch,deploy-stack,service,update-supervisor-confs,update-users,ping,migrate_couchdb,lookup,run-module,update-config,mosh,after-reboot,ssh,downtime,fab,update-local-known-hosts,migrate-couchdb,run-shell-command}
               ...
```

## Positional Arguments

### `<env>`

server environment to run against

## Optional Arguments

### `--control`

Run command remotely on the control machine.

You can add `--control` _directly after_ `commcare-cloud` to any command
in order to run the command not from the local machine
using the local code,
but from from the control machine for that environment,
using the latest version of `commcare-cloud` available.

It works by issuing a command to ssh into the control machine,
update the code, and run the same command entered locally but with
`--control` removed. For long-running commands,
you will have to remain connected to the the control machine
for the entirety of the run.


## `cchq` alias

Additionally, `commcare-cloud` is aliased to the easier-to-type `cchq`
(short for "CommCare HQ"), so any command you see here can also be run
as

```
cchq <env> <command> <args...>
```

## Underlying tools and common arguments

The `commcare-cloud` command line tool is by and large a relatively
thin wrapper around the other tools it uses: `ansible`, `ansible-playbook`,
`ssh`, `fab`, etc. For every command you run using `commcare-cloud`,
it will print out the underlying command that it is running,
a faint blue / cyan color.
In each case, if you copy and paste the printed command directly,
it will have essentially the same affect.
(Note too that some commands run
multiple underlying commands in sequence,
and that each command will be printed.)

Where possible, `commcare-cloud` is set up to pass any unknown arguments
to the underlying tool. In addition, there are a number of common
arguments that are recognized by many `commcare-cloud` commands,
and have similar behavior on across them. Rather than include these
on every command they apply to, we will list upfront
these common arguments and when they can be used.

To verify availability on any given command, you can always run the
command with `-h`.

### Ansible-backed commands

For most ansible-backed commands `commcare-cloud`
will run in check mode first, and then ask you to confirm
before applying the changes. Since check mode does not make sense
for all commands, there are some that do not follow this pattern
and apply the changes directly.

### `--skip-check`

When this argument is included,
the "check, ask, apply" behavior described above is circumvented,
and the command is instead applied directly

### `--quiet`

Run the command without every prompting for permission to continue.
At each point, the affirmative response is assumed.

### `--branch <branch>`

In the specific case that `commcare-cloud` has been installed from
git source in egg mode (i.e. using `pip install -e .`), it will always
check that the checked-out git branch matches the `<branch>`
that is thus passed in. If this arg is not specified,
it defaults to `master`. As a consequence, when running from git branch
`master`, there is no need to use the `--branch` arg explicitly.

### `--output [actionable|minimal]`

The callback plugin to use for generating output. See
ansible-doc -t callback -l and ansible-doc -t callback.

## Available Commands

### Internal Housekeeping for your `commcare-cloud` environments


#### `validate-environment-settings`

Validate your environment's configuration files

```
commcare-cloud <env> validate-environment-settings
```

As you make changes to your environment files, you can use this
command to check for validation errors or incompatibilities.


#### `update-local-known-hosts`

Update the local known_hosts file of the environment configuration.

```
commcare-cloud <env> update-local-known-hosts [--use-factory-auth]
```

You can run this on a regular basis to avoid having to `yes` through
the ssh prompts. Note that when you run this, you are implicitly
trusting that at the moment you run it, there is no man-in-the-middle
attack going on, the type of security breech that the SSH prompt
is meant to mitigate against in the first place.

##### Optional Arguments

###### `--use-factory-auth`

authenticate using the pem file (or prompt for root password if there is no pem file)

### Ad-hoc


#### `lookup`

Lookup remote hostname or IP address

```
commcare-cloud <env> lookup [server]
```

##### Positional Arguments

###### `server`

Server name/group: postgresql, proxy, webworkers, ... The server
name/group may be prefixed with 'username@' to login as a
specific user and may be terminated with ':<n>' to choose one of
multiple servers if there is more than one in the group. For
example: webworkers:0 will pick the first webworker. May also be
omitted for environments with only a single server.


#### `ssh`

Connect to a remote host with ssh.

```
commcare-cloud <env> ssh [server]
```

This will also automatically add the ssh argument `-A`
when `<server>` is `control`.

All trailing arguments are passed directly to `ssh`.

##### Positional Arguments

###### `server`

Server name/group: postgresql, proxy, webworkers, ... The server
name/group may be prefixed with 'username@' to login as a
specific user and may be terminated with ':<n>' to choose one of
multiple servers if there is more than one in the group. For
example: webworkers:0 will pick the first webworker. May also be
omitted for environments with only a single server.


#### `mosh`

Connect to a remote host with mosh.

```
commcare-cloud <env> mosh [server]
```

This will also automatically switch to using ssh with `-A`
when `<server>` is `control` (because `mosh` doesn't support `-A`).

All trailing arguments are passed directly to `mosh`
(or `ssh` in the edge case described above).

##### Positional Arguments

###### `server`

Server name/group: postgresql, proxy, webworkers, ... The server
name/group may be prefixed with 'username@' to login as a
specific user and may be terminated with ':<n>' to choose one of
multiple servers if there is more than one in the group. For
example: webworkers:0 will pick the first webworker. May also be
omitted for environments with only a single server.


#### `run-module`

Run an arbitrary Ansible module.

```
commcare-cloud <env> run-module [--use-factory-auth] inventory_group module module_args
```

#### Example

To print out the `inventory_hostname` ansible variable for each machine, run
```
commcare-cloud <env> run-module all debug "msg={{ '{{' }} inventory_hostname }}"
```

##### Positional Arguments

###### `inventory_group`

Machines to run on. Is anything that could be used in as a value for
`hosts` in an playbook "play", e.g.
`all` for all machines,
`webworkers` for a single group,
`celery:pillowtop` for multiple groups, etc.
See the description in [this blog](http://goinbigdata.com/understanding-ansible-patterns/)
for more detail in what can go here.

###### `module`

The name of the ansible module to run. Complete list of built-in modules
can be found at [Module Index](http://docs.ansible.com/ansible/latest/modules/modules_by_category.html).

###### `module_args`

Args for the module, formatted as a single string.
(Tip: put quotes around it, as it will likely contain spaces.)
Both `arg1=value1 arg2=value2` syntax
and `{"arg1": "value1", "arg2": "value2"}` syntax are accepted.

##### Optional Arguments

###### `--use-factory-auth`

authenticate using the pem file (or prompt for root password if there is no pem file)

##### The ansible options below are available as well
```
  -B SECONDS, --background=SECONDS
                        run asynchronously, failing after X seconds
                        (default=N/A)
  -e EXTRA_VARS, --extra-vars=EXTRA_VARS
                        set additional variables as key=value or YAML/JSON, if
                        filename prepend with @
  -f FORKS, --forks=FORKS
                        specify number of parallel processes to use
                        (default=5)
  -l SUBSET, --limit=SUBSET
                        further limit selected hosts to an additional pattern
  --list-hosts          outputs a list of matching hosts; does not execute
                        anything else
  -M MODULE_PATH, --module-path=MODULE_PATH
                        prepend colon-separated path(s) to module library
                        (default=[u'~/.ansible/plugins/modules',
                        u'/usr/share/ansible/plugins/modules'])
  -o, --one-line        condense output
  -P POLL_INTERVAL, --poll=POLL_INTERVAL
                        set the poll interval if using -B (default=15)
  --syntax-check        perform a syntax check on the playbook, but do not
                        execute it
  -t TREE, --tree=TREE  log output to this directory
  --vault-id=VAULT_IDS  the vault identity to use
  -v, --verbose         verbose mode (-vvv for more, -vvvv to enable
                        connection debugging)
  --version             show program's version number and exit

```
#####   Connection Options
```
    control as whom and how to connect to hosts

    -k, --ask-pass      ask for connection password
    --private-key=PRIVATE_KEY_FILE, --key-file=PRIVATE_KEY_FILE
                        use this file to authenticate the connection
    -u REMOTE_USER, --user=REMOTE_USER
                        connect as this user (default=None)
    -c CONNECTION, --connection=CONNECTION
                        connection type to use (default=smart)
    -T TIMEOUT, --timeout=TIMEOUT
                        override the connection timeout in seconds
                        (default=10)
    --ssh-common-args=SSH_COMMON_ARGS
                        specify common arguments to pass to sftp/scp/ssh (e.g.
                        ProxyCommand)
    --sftp-extra-args=SFTP_EXTRA_ARGS
                        specify extra arguments to pass to sftp only (e.g. -f,
                        -l)
    --scp-extra-args=SCP_EXTRA_ARGS
                        specify extra arguments to pass to scp only (e.g. -l)
    --ssh-extra-args=SSH_EXTRA_ARGS
                        specify extra arguments to pass to ssh only (e.g. -R)

```
#####   Privilege Escalation Options
```
    control how and which user you become as on target hosts

    --become-method=BECOME_METHOD
                        privilege escalation method to use (default=sudo),
                        valid choices: [ sudo | su | pbrun | pfexec | doas |
                        dzdo | ksu | runas | pmrun ]
    -K, --ask-become-pass
                        ask for privilege escalation password
```


#### `run-shell-command`

Run an arbitrary command via the Ansible shell module.

```
commcare-cloud <env> run-shell-command [--silence-warnings] [--use-factory-auth] inventory_group shell_command
```

#### Example

```
commcare-cloud <env> run-shell-command all 'df -h | grep /opt/data'
```

to get disk usage stats for `/opt/data` on every machine.

##### Positional Arguments

###### `inventory_group`

Machines to run on. Is anything that could be used in as a value for
`hosts` in an playbook "play", e.g.
`all` for all machines,
`webworkers` for a single group,
`celery:pillowtop` for multiple groups, etc.
See the description in [this blog](http://goinbigdata.com/understanding-ansible-patterns/)
for more detail in what can go here.

###### `shell_command`

Command to run remotely.
(Tip: put quotes around it, as it will likely contain spaces.)
Cannot being with `sudo`; to do that use the ansible `--become` option.

##### Optional Arguments

###### `--silence-warnings`

Silence shell warnings (such as to use another module instead).

###### `--use-factory-auth`

authenticate using the pem file (or prompt for root password if there is no pem file)

##### The ansible options below are available as well
```
  -B SECONDS, --background=SECONDS
                        run asynchronously, failing after X seconds
                        (default=N/A)
  -e EXTRA_VARS, --extra-vars=EXTRA_VARS
                        set additional variables as key=value or YAML/JSON, if
                        filename prepend with @
  -f FORKS, --forks=FORKS
                        specify number of parallel processes to use
                        (default=5)
  -l SUBSET, --limit=SUBSET
                        further limit selected hosts to an additional pattern
  --list-hosts          outputs a list of matching hosts; does not execute
                        anything else
  -M MODULE_PATH, --module-path=MODULE_PATH
                        prepend colon-separated path(s) to module library
                        (default=[u'~/.ansible/plugins/modules',
                        u'/usr/share/ansible/plugins/modules'])
  -o, --one-line        condense output
  -P POLL_INTERVAL, --poll=POLL_INTERVAL
                        set the poll interval if using -B (default=15)
  --syntax-check        perform a syntax check on the playbook, but do not
                        execute it
  -t TREE, --tree=TREE  log output to this directory
  --vault-id=VAULT_IDS  the vault identity to use
  -v, --verbose         verbose mode (-vvv for more, -vvvv to enable
                        connection debugging)
  --version             show program's version number and exit

```
#####   Connection Options
```
    control as whom and how to connect to hosts

    -k, --ask-pass      ask for connection password
    --private-key=PRIVATE_KEY_FILE, --key-file=PRIVATE_KEY_FILE
                        use this file to authenticate the connection
    -u REMOTE_USER, --user=REMOTE_USER
                        connect as this user (default=None)
    -c CONNECTION, --connection=CONNECTION
                        connection type to use (default=smart)
    -T TIMEOUT, --timeout=TIMEOUT
                        override the connection timeout in seconds
                        (default=10)
    --ssh-common-args=SSH_COMMON_ARGS
                        specify common arguments to pass to sftp/scp/ssh (e.g.
                        ProxyCommand)
    --sftp-extra-args=SFTP_EXTRA_ARGS
                        specify extra arguments to pass to sftp only (e.g. -f,
                        -l)
    --scp-extra-args=SCP_EXTRA_ARGS
                        specify extra arguments to pass to scp only (e.g. -l)
    --ssh-extra-args=SSH_EXTRA_ARGS
                        specify extra arguments to pass to ssh only (e.g. -R)

```
#####   Privilege Escalation Options
```
    control how and which user you become as on target hosts

    --become-method=BECOME_METHOD
                        privilege escalation method to use (default=sudo),
                        valid choices: [ sudo | su | pbrun | pfexec | doas |
                        dzdo | ksu | runas | pmrun ]
    -K, --ask-become-pass
                        ask for privilege escalation password
```


#### `django-manage`

Run a django management command.

```
commcare-cloud <env> django-manage [--tmux] [--release RELEASE]
```

`commcare-cloud <env> django-manage ...`
runs `./manage.py ...` on the first webworker of &lt;env&gt;.
Omit &lt;command&gt; to see a full list of possible commands.

#### Example

To open a django shell in a tmux window using the `2018-04-13_18.16` release.

```
commcare-cloud <env> django-manage --tmux --release 2018-04-13_18.16 shell
```

##### Optional Arguments

###### `--tmux`

If this option is included, the management command will be
run in a new tmux window under the `cchq` user. You may then exit using
the customary tmux command `^b` `d`, and resume the session later.
This is especially useful for long-running commands.

###### `--release RELEASE`

Name of release to run under.
E.g. '2018-04-13_18.16'.
If none is specified, the `current` release will be used.


#### `tmux`

Connect to a remote host with ssh and open a tmux session.

```
commcare-cloud <env> tmux server [remote_command]
```

#### Example

Rejoin last open tmux window.

```
commcare-cloud <env> tmux -
```

##### Positional Arguments

###### `server`

Server to run tmux session on.
Use '-' to for default (webworkers:0)

###### `remote_command`

Command to run in the tmux.
If a command specified, then it will always run in a new window.
If a command is *not* specified, then a it will rejoin the most
recently visited tmux window; only if there are no currently open
tmux windows will a new one be opened.

### Operational


#### `ping`

Ping specified or all machines to see if they have been provisioned yet.

```
commcare-cloud <env> ping [--use-factory-auth] inventory_group
```

##### Positional Arguments

###### `inventory_group`

Machines to run on. Is anything that could be used in as a value for
`hosts` in an playbook "play", e.g.
`all` for all machines,
`webworkers` for a single group,
`celery:pillowtop` for multiple groups, etc.
See the description in [this blog](http://goinbigdata.com/understanding-ansible-patterns/)
for more detail in what can go here.

##### Optional Arguments

###### `--use-factory-auth`

authenticate using the pem file (or prompt for root password if there is no pem file)


#### `ansible-playbook`
(Alias `ap`)

Run a playbook as you would with ansible-playbook

```
commcare-cloud <env> ansible-playbook [--use-factory-auth] playbook
```

By default, you will see --check output and then asked whether to apply.

#### Example

```
commcare-cloud <env> ansible-playbook deploy_proxy.yml --limit=proxy
```

##### Positional Arguments

###### `playbook`

The ansible playbook .yml file to run.
Options are the `*.yml` files located under `commcare_cloud/ansible`
which is under `src` for an egg install and under
`<virtualenv>/lib/python2.7/site-packages` for a wheel install.

##### Optional Arguments

###### `--use-factory-auth`

authenticate using the pem file (or prompt for root password if there is no pem file)

##### The ansible-playbook options below are available as well
```
  -e EXTRA_VARS, --extra-vars=EXTRA_VARS
                        set additional variables as key=value or YAML/JSON, if
                        filename prepend with @
  --flush-cache         clear the fact cache
  --force-handlers      run handlers even if a task fails
  -f FORKS, --forks=FORKS
                        specify number of parallel processes to use
                        (default=5)
  --list-hosts          outputs a list of matching hosts; does not execute
                        anything else
  --list-tags           list all available tags
  --list-tasks          list all tasks that would be executed
  -M MODULE_PATH, --module-path=MODULE_PATH
                        prepend colon-separated path(s) to module library
                        (default=[u'~/.ansible/plugins/modules',
                        u'/usr/share/ansible/plugins/modules'])
  --skip-tags=SKIP_TAGS
                        only run plays and tasks whose tags do not match these
                        values
  --start-at-task=START_AT_TASK
                        start the playbook at the task matching this name
  --step                one-step-at-a-time: confirm each task before running
  --syntax-check        perform a syntax check on the playbook, but do not
                        execute it
  -t TAGS, --tags=TAGS  only run plays and tasks tagged with these values
  --vault-id=VAULT_IDS  the vault identity to use
  -v, --verbose         verbose mode (-vvv for more, -vvvv to enable
                        connection debugging)
  --version             show program's version number and exit

```
#####   Connection Options
```
    control as whom and how to connect to hosts

    -k, --ask-pass      ask for connection password
    --private-key=PRIVATE_KEY_FILE, --key-file=PRIVATE_KEY_FILE
                        use this file to authenticate the connection
    -u REMOTE_USER, --user=REMOTE_USER
                        connect as this user (default=None)
    -c CONNECTION, --connection=CONNECTION
                        connection type to use (default=smart)
    -T TIMEOUT, --timeout=TIMEOUT
                        override the connection timeout in seconds
                        (default=10)
    --ssh-common-args=SSH_COMMON_ARGS
                        specify common arguments to pass to sftp/scp/ssh (e.g.
                        ProxyCommand)
    --sftp-extra-args=SFTP_EXTRA_ARGS
                        specify extra arguments to pass to sftp only (e.g. -f,
                        -l)
    --scp-extra-args=SCP_EXTRA_ARGS
                        specify extra arguments to pass to scp only (e.g. -l)
    --ssh-extra-args=SSH_EXTRA_ARGS
                        specify extra arguments to pass to ssh only (e.g. -R)

```
#####   Privilege Escalation Options
```
    control how and which user you become as on target hosts

    -b, --become        run operations with become (does not imply password
                        prompting)
    --become-method=BECOME_METHOD
                        privilege escalation method to use (default=sudo),
                        valid choices: [ sudo | su | pbrun | pfexec | doas |
                        dzdo | ksu | runas | pmrun ]
    --become-user=BECOME_USER
                        run operations as this user (default=root)
    -K, --ask-become-pass
                        ask for privilege escalation password
```


#### `deploy-stack`
(Alias `aps`)

Run the ansible playbook for deploying the entire stack.

```
commcare-cloud <env> deploy-stack [--use-factory-auth]
```

Often used in conjunction with --limit and/or --tag
for a more specific update.

##### Optional Arguments

###### `--use-factory-auth`

authenticate using the pem file (or prompt for root password if there is no pem file)


#### `update-config`

Run the ansible playbook for updating app config.

```
commcare-cloud <env> update-config [--use-factory-auth]
```

This includes django `localsettings.py` and formplayer `application.properties`.

##### Optional Arguments

###### `--use-factory-auth`

authenticate using the pem file (or prompt for root password if there is no pem file)


#### `after-reboot`

Bring a just-rebooted machine back into operation.

```
commcare-cloud <env> after-reboot [--use-factory-auth] inventory_group
```

Includes mounting the encrypted drive.
This command never runs in check mode.

##### Positional Arguments

###### `inventory_group`

Machines to run on. Is anything that could be used in as a value for
`hosts` in an playbook "play", e.g.
`all` for all machines,
`webworkers` for a single group,
`celery:pillowtop` for multiple groups, etc.
See the description in [this blog](http://goinbigdata.com/understanding-ansible-patterns/)
for more detail in what can go here.

##### Optional Arguments

###### `--use-factory-auth`

authenticate using the pem file (or prompt for root password if there is no pem file)


#### `restart-elasticsearch`

Do a rolling restart of elasticsearch.

```
commcare-cloud <env> restart-elasticsearch [--use-factory-auth]
```

**This command is deprecated.** Use

```
commcare-cloud <env> service elasticsearch restart
```

instead.

##### Optional Arguments

###### `--use-factory-auth`

authenticate using the pem file (or prompt for root password if there is no pem file)


#### `bootstrap-users`

Add users to a set of new machines as root.

```
commcare-cloud <env> bootstrap-users [--use-factory-auth]
```

This must be done before any other user can log in.

This will set up machines to reject root login and require
password-less logins based on the usernames and public keys
you have specified in your environment. This can only be run once
per machine; if after running it you would like to run it again,
you have to use `update-users` below instead.

##### Optional Arguments

###### `--use-factory-auth`

authenticate using the pem file (or prompt for root password if there is no pem file)


#### `update-users`

Bring users up to date with the current CommCare Cloud settings.

```
commcare-cloud <env> update-users [--use-factory-auth]
```

In steady state this command (and not `bootstrap-users`) should be used
to keep machine user accounts, permissions, and login information
up to date.

##### Optional Arguments

###### `--use-factory-auth`

authenticate using the pem file (or prompt for root password if there is no pem file)


#### `update-supervisor-confs`

Updates the supervisor configuration files for services required by CommCare.

```
commcare-cloud <env> update-supervisor-confs [--use-factory-auth]
```

These services are defined in app-processes.yml.

##### Optional Arguments

###### `--use-factory-auth`

authenticate using the pem file (or prompt for root password if there is no pem file)


#### `fab`

Run a fab command as you would with fab

```
commcare-cloud <env> fab [-l] [fab_command]
```

##### Positional Arguments

###### `fab_command`

The name of the fab task to run. It and all following arguments
will be passed on without modification to `fab`, so all normal `fab`
syntax rules apply.

##### Optional Arguments

###### `-l`

Use `-l` instead of a command to see the full list of commands.

##### Available commands
```

    apply_patch                Used to apply a git patch created via `git for...
    awesome_deploy             Preindex and deploy if it completes quickly en...
    check_status
    clean_offline_releases     Cleans all releases in home directory
    clean_releases             Cleans old and failed deploys from the ~/www/<...
    deploy                     Preindex and deploy if it completes quickly en...
    deploy_airflow
    deploy_formplayer
<<<<<<< HEAD
    development                {{ '{{' }} hostvars[groups.proxy.0].ansible_hostname }...
    echis                      echis.moh.gov.et
    force_update_static
    hotfix_deploy              deploy ONLY the code with no extra cleanup or ...
    icds                       www.icds-cas.gov.in
    icds-new                   www.icds-cas.gov.in
    kill_stale_celery_workers  Kills celery workers that failed to properly g...
    manage                     run a management command
    offline_setup_release
    perform_system_checks
    pillowtop
    pna                        commcare.pna.sn
    preindex_views             Creates a new release that runs preindex_every...
    prepare_offline_deploy
    production                 www.commcarehq.org
=======
    force_update_static
    hotfix_deploy                     deploy ONLY the code with no extra clea...
    kill_stale_celery_workers         Kills celery workers that failed to pro...
    manage                            run a management command
    offline_setup_release
    perform_system_checks
    pillowtop
    preindex_views                    Creates a new release that runs preinde...
    prepare_offline_deploy
>>>>>>> 48a8556f
    reset_mvp_pillows
    restart_services
    reverse_patch              Used to reverse a git patch created via `git f...
    rollback                   Rolls back the servers to the previous release...
    rollback_formplayer
<<<<<<< HEAD
    setup_limited_release      Sets up a release on a single machine
    setup_release              Sets up a full release across the cluster
    softlayer                  india.commcarehq.org
    staging                    staging.commcarehq.org
=======
    set_supervisor_config
    setup_limited_release             Sets up a release on a single machine
    setup_release                     Sets up a full release across the clust...
>>>>>>> 48a8556f
    start_celery
    start_pillows
    stop_celery
    stop_pillows
    supervisorctl
<<<<<<< HEAD
    swiss                      swiss.commcarehq.org
    unlink_current             Unlinks the current code directory. Use with c...
=======
    unlink_current                    Unlinks the current code directory. Use...
>>>>>>> 48a8556f
    update_current
    webworkers
```


#### `service`

Manage services.

```
commcare-cloud <env> service [--only PROCESS_PATTERN]
                             
                             {celery,commcare,couchdb,elasticsearch,formplayer,kafka,nginx,pillowtop,postgresql,rabbitmq,redis,riakcs,touchforms,webworker}
                             [{celery,commcare,couchdb,elasticsearch,formplayer,kafka,nginx,pillowtop,postgresql,rabbitmq,redis,riakcs,touchforms,webworker} ...]
                             {start,stop,restart,status,help}
```

#### Example

```
cchq <env> service postgresql status
cchq <env> service riakcs restart --only riak,riakcs
cchq <env> service celery help
cchq <env> service celery restart --limit <host>
cchq <env> service celery restart --only <queue-name>,<queue-name>:<queue_num>
cchq <env> service pillowtop restart --limit <host> --only <pillow-name>
```

Services are grouped together to form conceptual service groups.
Thus the `postgresql` service group applies to both the `postgresql`
service and the `pgbouncer` service. We'll call the actual services
"subservices" here.

##### Positional Arguments

###### `{celery,commcare,couchdb,elasticsearch,formplayer,kafka,nginx,pillowtop,postgresql,rabbitmq,redis,riakcs,touchforms,webworker}`

The name of the service group(s) to apply the action to.
There is a preset list of service groups that are supported.
More than one service may be supplied as separate arguments in a row.

###### `{start,stop,restart,status,help}`

Action can be `status`, `start`, `stop`, or `restart`.
This action is applied to every matching service.

##### Optional Arguments

###### `--only PROCESS_PATTERN`

Sub-service name to limit action to.
Format as 'name' or 'name:number'.
Use 'help' action to list all options.


#### `migrate-couchdb`
(Alias `migrate_couchdb`)

Perform a CouchDB migration

```
commcare-cloud <env> migrate-couchdb migration_plan {describe,plan,migrate,commit,clean}
```

This is a recent and advanced addition to the capabilities,
and is not yet ready for widespread use. At such a time as it is
ready, it will be more thoroughly documented.

##### Positional Arguments

###### `migration_plan`

Path to migration plan file

###### `{describe,plan,migrate,commit,clean}`

Action to perform

- describe: Print out cluster info
- plan: generate plan details from migration plan
- migrate: stop nodes and copy shard data according to plan
- commit: update database docs with new shard allocation
- clean: remove shard files from hosts where they aren't needed


#### `downtime`

Manage downtime for the selected environment.

```
commcare-cloud <env> downtime [-m MESSAGE] {start,end}
```

This notifies Datadog of the planned downtime so that is is recorded
in the history, and so that during it service alerts are silenced.

##### Positional Arguments

###### `{start,end}`

##### Optional Arguments

###### `-m MESSAGE, --message MESSAGE`

Optional message to set on Datadog.<|MERGE_RESOLUTION|>--- conflicted
+++ resolved
@@ -831,59 +831,28 @@
     deploy                     Preindex and deploy if it completes quickly en...
     deploy_airflow
     deploy_formplayer
-<<<<<<< HEAD
-    development                {{ '{{' }} hostvars[groups.proxy.0].ansible_hostname }...
-    echis                      echis.moh.gov.et
     force_update_static
     hotfix_deploy              deploy ONLY the code with no extra cleanup or ...
-    icds                       www.icds-cas.gov.in
-    icds-new                   www.icds-cas.gov.in
     kill_stale_celery_workers  Kills celery workers that failed to properly g...
     manage                     run a management command
     offline_setup_release
     perform_system_checks
     pillowtop
-    pna                        commcare.pna.sn
     preindex_views             Creates a new release that runs preindex_every...
     prepare_offline_deploy
-    production                 www.commcarehq.org
-=======
-    force_update_static
-    hotfix_deploy                     deploy ONLY the code with no extra clea...
-    kill_stale_celery_workers         Kills celery workers that failed to pro...
-    manage                            run a management command
-    offline_setup_release
-    perform_system_checks
-    pillowtop
-    preindex_views                    Creates a new release that runs preinde...
-    prepare_offline_deploy
->>>>>>> 48a8556f
     reset_mvp_pillows
     restart_services
     reverse_patch              Used to reverse a git patch created via `git f...
     rollback                   Rolls back the servers to the previous release...
     rollback_formplayer
-<<<<<<< HEAD
     setup_limited_release      Sets up a release on a single machine
     setup_release              Sets up a full release across the cluster
-    softlayer                  india.commcarehq.org
-    staging                    staging.commcarehq.org
-=======
-    set_supervisor_config
-    setup_limited_release             Sets up a release on a single machine
-    setup_release                     Sets up a full release across the clust...
->>>>>>> 48a8556f
     start_celery
     start_pillows
     stop_celery
     stop_pillows
     supervisorctl
-<<<<<<< HEAD
-    swiss                      swiss.commcarehq.org
     unlink_current             Unlinks the current code directory. Use with c...
-=======
-    unlink_current                    Unlinks the current code directory. Use...
->>>>>>> 48a8556f
     update_current
     webworkers
 ```
