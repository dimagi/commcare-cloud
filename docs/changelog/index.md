--- conflicted
+++ resolved
@@ -5,19 +5,17 @@
 
 ## Changelog
 
-<<<<<<< HEAD
 ### **2019-02-27** [Only monitor specific RabbitMQ queues](0016-monitor-specific-rabbitmq-queues.md)
 Datadog RabbitMQ monitoring restricts the number of queues it
 can monitor to 200. To avoid hitting this limit on large
 scale deployments we limit the queues being monitored to only
 the primary queues.
-=======
+
 ### **2019-02-22** [Update supervisor confs to invoke celery directly](0016-invoke-celery-directly.md)
 Upgrading to celery 4.x requires removing the dependency on
 django-celery, which means that the celery management command
 becomes unavailable.  This prepares for that by invoking the
 celery command directly.
->>>>>>> d81e2bb1
 
 ### **2019-02-22** [Separate celery datadog http check](0015-separate-celery-datadog-http-check.md)
 This adds a specific http check for the celery check (serverup.txt?only=celery)
