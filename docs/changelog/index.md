# About this changelog

The following changes to `commcare-cloud` that require your attention,
newest first.

## Changelog

<<<<<<< HEAD
### **2019-02-22** [Update supervisor confs to invoke celery directly](0015-invoke-celery-directly.md)
Upgrading to celery 4.x requires removing the dependency on
django-celery, which means that the celery management command
becomes unavailable.  This prepares for that by invoking the
celery command directly.
=======
### **2019-02-22** [Separate celery datadog http check](0015-separate-celery-datadog-http-check.md)
This adds a specific http check for the celery check (serverup.txt?only=celery)
to datadog.
Environments that are not relying on datadog for monitoring can ignore this change.
>>>>>>> fc3f0dfc

### **2019-02-11** [Add tag to datadog http checks](0014-add-tag-to-datadog-http-checks.md)
This change adds "check_type" tag to the http_check datadog integration.
This change applies only to envs using datadog for monitoring.

### **2019-02-11** [Java upgrade for formplayer](0013-java-upgrade-for-formplayer.md)
Previously, Formplayer was running on Java 7.
This change updates us to Java 8 for formplayer.

### **2019-02-01** [Generalize load case from fixture feature](0012-generalize-load-case-from-fixture.md)
Previously loading a case from a fixture required the fixture to be an attribute.
This change allows using non-attributes from the fixture.

### **2019-01-16** [Fix encrypted temp directory permissions](0011-fix-encrypted-tmp-permissions.md)
This is a followup to [Added encrypted temporary directory](./0001-add-encrypted-tmp.md)
in which we introduced an encrypted directory for temp files.
In its original implementation, this file was owned by root,
and processes were unable to write to it.

This changes the directory to be owned by cchq, allowing our processes to write to the file.

### **2019-01-02** [Restart nginx after every letsencrypt cert auto-renewal](0010-letsencrypt-restart-nginx.md)
Previously you had to manually restart nginx every time letsencrypt auto-renewed,
which was about every two months.

### **2018-12-15** [Blob Metadata Migration - part 2](0009-blob-metadata-part-2.md)
Form submission attachment metadata is being consolidated in the blob
metadata table in SQL. This migration consists of a series of commands that
will consolidate the data in your environment.

### **2018-09-24** [Blob Metadata Migration - part 1](0008-blob-metadata-part-1.md)
Blob metadata needs to be migrated from CouchDB to SQL. This migration
consists of a series of commands that will move the data in your environment.

### **2018-11-26** [Reorganize pillows](0007-reorganize-pillows.md)
Pillows read changes from kafka and do various processing such as sending them to
elasticsearch, transforming into a UCR table row etc. A doc for same change is read
multiple times for each processor, since there are separte pillows for each processor.
This is inefficient, so we have combined multiple processors that apply for a
given document type (also called `KAFKA_TOPIC`) such as form/case/user under
one pillow. For e.g. A new single `case-pillow` pillow replaces
various old pillows that process case changes such as `CaseToElasticsearchPillow`,
`CaseSearchToElasticsearchPillow`, `ReportCaseToElasticsearchPillow`,
and `kafka-ucr-main` etc. 

### **2018-11-20** [New Case Importer Celery Queue](0006-new-case-importer-celery-queue.md)
Importing cases is often a time-sensitive task, and prolonged backlogs are
very visible to users.  It will be useful to have a separate queue
specifically for case imports, to improve visibility into backups as well as
typical runtimes.  Additionally, this is a first step towards allocating
resources specifically for case imports, should that become necessary.

### **2018-08-16** [Support multiple Kafka brokers](0005-support-multiple-kafak-brokers.md)
Large scale deployments of CommCare require scaling out Kafka brokers to support the high
traffic volume (as well as for high availability). Up until now CommCare has only
supported a single broker.

### **2018-08-16** [Add queue for analytics tasks](0004-add-analytics-queue.md)
Tasks for analytics reporting have been separated into a new analytics celery queue.

### **2018-07-25** [Update Supervisor](0003-update-supervisor.md)
Ubuntu 14.04 `apt-get install supervisor` installs supervisor 3.0b.
We occasionally have issues that could be related to supervisor,
such as processes not stopping correctly.
To rule it out as a possible cause,
we decided it was better to be on a later version of supervisor,
and one that's not in beta.

### **2018-07-13** [Update supervisor service definitions](0002-supervisor-service-definitions.md)
There are several CommCare specific processes that are defined in supervisor
configuration files. This change decouples the process definitions from code.

### **2018-06-11** [Added encrypted temporary directory](0001-add-encrypted-tmp.md)
Some of the CommCare processes make use of temporary files to store client data
(such as data exports) so in order to keep that data protected we have modified
the setup to use an encrypted temporary directory.<|MERGE_RESOLUTION|>--- conflicted
+++ resolved
@@ -5,18 +5,16 @@
 
 ## Changelog
 
-<<<<<<< HEAD
-### **2019-02-22** [Update supervisor confs to invoke celery directly](0015-invoke-celery-directly.md)
+### **2019-02-22** [Update supervisor confs to invoke celery directly](0016-invoke-celery-directly.md)
 Upgrading to celery 4.x requires removing the dependency on
 django-celery, which means that the celery management command
 becomes unavailable.  This prepares for that by invoking the
 celery command directly.
-=======
+
 ### **2019-02-22** [Separate celery datadog http check](0015-separate-celery-datadog-http-check.md)
 This adds a specific http check for the celery check (serverup.txt?only=celery)
 to datadog.
 Environments that are not relying on datadog for monitoring can ignore this change.
->>>>>>> fc3f0dfc
 
 ### **2019-02-11** [Add tag to datadog http checks](0014-add-tag-to-datadog-http-checks.md)
 This change adds "check_type" tag to the http_check datadog integration.
