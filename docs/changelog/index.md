--- conflicted
+++ resolved
@@ -5,15 +5,11 @@
 
 ## Changelog
 
-<<<<<<< HEAD
-### **2019-02-01** [Generalize load case from fixture feature](0012-generalize-load-case-from-fixture.md)
-=======
-### **2019-02-11** [Java upgrade for formplayer](0013-java-upgrade-for-formplayer.md) (_action required_)
+### **2019-02-11** [Java upgrade for formplayer](0013-java-upgrade-for-formplayer.md)
 Previously, Formplayer was running on Java 7.
 This change updates us to Java 8 for formplayer.
 
-### **2019-02-01** [Generalize load case from fixture feature](0012-generalize-load-case-from-fixture.md) (_action required_)
->>>>>>> 81b2ba70
+### **2019-02-01** [Generalize load case from fixture feature](0012-generalize-load-case-from-fixture.md)
 Previously loading a case from a fixture required the fixture to be an attribute.
 This change allows using non-attributes from the fixture.
 
