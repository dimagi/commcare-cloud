# Setting up a new CommCareHQ environment on a single machine

This document will walk you through the process of setting up a new monolith server to run CommCareHQ

## Prerequisites

* A single server (referred to as the "monolith" from here) with:
    * At least: 4vCPUs, 16GB RAM, 20GB drive. This is the _absolute minimum_ required to run CommCareHQ as a demo, and
      any production environment should be given many more resources.
    * Ubuntu 18.04 server 64-bit installed
    * If you are using VirtualBox, you can follow the instructions
      on [Configuring VirtualBox for testing CommCareHQ](../howto/configure-virtualbox.md).
    * A domain name which directs to your server.
* Access to the monolith via SSH with a user who has sudo access. If you installed the base Ubuntu 18.04 image yourself,
  this should be the default.
* [This table](../Commcare_Ports_information.md) lists the ports that must be accessible in your network configuration.
  Please enable these ports in the Iptables/Firewall/Security groups.
    * Run this command to verify that these ports are accessible:
        ```bash
        $ for PORT in 22 443 80 9010 8181 9092 2181 6379 5432 6432 5672 9200 9300 5984 4369 5555 25 465 587; do nc -zv localhost $PORT; done
        ```

## Step 1: Prepare system for automated deploy

1. Enable root login via ssh

   On a standard Ubuntu install, the `root` user is not enabled or allowed to ssh. The root user will only be used
   initially, and will then be disabled automatically by the install scripts.

   Make a root password and store it somewhere safe for later reference.

   Set the root password:

    ``` bash
    $ sudo passwd root
    ```

   Enable the root user

    ``` bash
    $ sudo passwd -u root
    ```

   Edit `/etc/ssh/sshd_config`:

    ``` bash
    $ sudo nano /etc/ssh/sshd_config
    ```

   and add the following line at the bottom:

    ```
    PermitRootLogin yes
    ```

   Next, search for `PasswordAuthentication` and make sure it's set to `yes`

   Then restart SSH:

    ``` bash
    $ sudo service ssh reload
    ```

1. Install Required Packages

    ``` bash
    $ sudo apt update && sudo apt install python3-pip sshpass
    ```
   Now update your pip3 version; you might encounter installation issues otherwise.
    ``` bash
    $ sudo -H pip3 install --upgrade pip
    ```
   Check your default python version for python 3.x
   ``` bash
   $ python --version
   ```
   If your default version is not 3.x or if running the command failed due to command `python` not found, make python3
   your default by running the command below, otherwise skip it.
    ``` bash
    $ sudo update-alternatives --install /usr/bin/python python /usr/bin/python3 10
    ```
   Lastly, install the following:
    ``` bash
    $ sudo pip install ansible virtualenv virtualenvwrapper --ignore-installed six
    ```

1. Initialize a log file to be used in the installation process.

    ``` bash
    $ sudo touch /var/log/ansible.log && sudo chmod 666 /var/log/ansible.log
    ```

## Step 2: Download and configure the commcare-cloud environment

1. Clone the sample environment into the `environments` folder:

    ``` bash
    $ git clone https://github.com/dimagi/sample-environment.git environments
    ```

<<<<<<< HEAD
1. Now it’s time to update the real domain name.
   ``` bash
   $ cd ~/environments/monolith/
   ```

   This example configuration contains references to `monolith.commcarehq.test`. Update the following:
=======
   You can read more about the files contained in this environments folder [here](../commcare-cloud/env/index.md).
>>>>>>> 2ae33ce1

1. Update to the real domain name. This example configuration contains references to `monolith.commcarehq.test`. Update
   the following:

<<<<<<< HEAD
=======
    - `proxy.yml`
        - `SITE_HOST`
    - `public.yml`
        - `ALLOWED_HOSTS`
        - `server_email`
        - `default_from_email`
        - `root_email`

>>>>>>> 2ae33ce1
### Install commcare-cloud

Install commcare-cloud onto the monolith:

```bash
$ cd ~
$ git clone https://github.com/dimagi/commcare-cloud.git
$ source commcare-cloud/control/init.sh
```

and when you see it ask you this:

```bash
Do you want to have the CommCare Cloud environment setup on login?
(y/n):
```

answer with `y`.

For more information, see [Installing commcare-cloud](installation.md#step-2)

### Set the network interface name and ipaddress

1. Find the name and IP address of the network interface of your machine, and note it down. You can do this by running

    ``` bash
    $ ip addr
    ```
   This will give an output that looks like:

    ```
    $ ip addr
    1: lo: <LOOPBACK,UP,LOWER_UP> mtu 65536 qdisc noqueue state UNKNOWN group default qlen 1000
        link/loopback 00:00:00:00:00:00 brd 00:00:00:00:00:00
        inet 127.0.0.1/8 scope host lo
           valid_lft forever preferred_lft forever
        inet6 ::1/128 scope host
           valid_lft forever preferred_lft forever
    2: enp0s3: <BROADCAST,MULTICAST,UP,LOWER_UP> mtu 1500 qdisc fq_codel state UP group default qlen 1000
        link/ether 08:00:27:48:f5:64 brd ff:ff:ff:ff:ff:ff
        inet 10.0.2.15/24 brd 10.0.2.255 scope global dynamic enp0s3
           valid_lft 85228sec preferred_lft 85228sec
        inet6 fe80::a00:27ff:fe48:f564/64 scope link
           valid_lft forever preferred_lft forever
    ```

   Here, the network interface we are interested in is **enp0s3**, which has an IP address of `10.0.2.15`. Note these
   values down.

1. Open the `environments/monolith/inventory.ini` file in an editor

    ``` bash
    $ nano ~/environments/monolith/inventory.ini
    ```

   Replace the word `localhost` on the second line with the IP address you found in the previous step.

   Uncomment and set the value of `ufw_private_interface` to the network interface of your machine that we found in the
   previous step.

### Add a public key and user to commcare-cloud

Even though we will be running all commands locally, we still need to add the user's public key.

1. Generate a public key (optional):

   If your user already has an ssh key pair, ignore this step.

    ``` bash
    $ ssh-keygen -t rsa -b 4096 -C "your_email@example.com"
    ```

1. Add your public key to commcare-cloud by copying it to `~/environments/_authorized_keys`

   For example:
    ``` bash
    $ cp ~/.ssh/id_rsa.pub ~/environments/_authorized_keys/$(whoami).pub
    ```

1. Add your system username to the `present` section of `~/environments/_users/admins.yml`. This username should
   correspond to the name you've used for the public key in the previous step.

    ``` bash
    $ nano ~/environments/_users/admins.yml
    ```

### Run first-time configuration

1. Configure `commcare-cloud`

    ``` bash
    $ COMMCARE_CLOUD_ENVIRONMENTS=/home/$(whoami)/environments manage-commcare-cloud configure

    ```
   You will see a few prompts that will guide you through the installation. Answer the questions as follows for a
   standard installation:
    ```
    Do you work or contract for Dimagi? [y/N]n
    ```

    ```
    I see you have COMMCARE_CLOUD_ENVIRONMENTS set to /home/{username}/environments in your environment
    Would you like to use environments at that location? [y/N]y
    ```

1. As prompted, add the commcare-cloud config to your bash profile to set the correct paths:

    ``` bash
    $ echo "source ~/.commcare-cloud/load_config.sh" >> ~/.bash_profile
    ```

1. Load the commcare-cloud config so it takes effect immediately:

    ``` bash
    $ source ~/.commcare-cloud/load_config.sh
    ```

1. Copy the example fab config file:

    ``` bash
    $ cp ~/commcare-cloud/src/commcare_cloud/fab/config.example.py ~/commcare-cloud/src/commcare_cloud/fab/config.py
    ```

1. Update the known hosts file

    ```bash
    $ commcare-cloud monolith update-local-known-hosts
    ```

### Generate secured passwords for the vault
In this step, we'll generate passwords in the `vault.yml` file. This file will store all the passwords used in this
   CommCare environment
```bash
$ python ~/commcare-cloud/commcare-cloud-bootstrap/generate_vault_passwords.py --env='monolith'
```

<<<<<<< HEAD
1. Before we encrypt the `vault.yml` file, have a look at the `vault.yml` file.
   ``` bash
   $ cat ~/environments/monolith/vault.yml
   ```
   Find and copy / note down the following password value: `ansible_sudo_pass`. We’re going to need this in the future
   when we deploy CommCare HQ.


2. Next, we're going to set up an encrypted "ansible vault" file. You'll need to create a strong password and save it somewhere safe. This is the master password
   that grants access to the vault. You'll need it for any future changes to this file, as well as when you deploy or
   make configuration changes to this machine.

    Encrypt the provided vault file, using that password:
=======
1. Next, we're going to set up an encrypted "ansible vault" file. This will store all the passwords used in this
   CommCare environment. You'll need to create a strong password and save it somewhere safe. This is the master password
   that grants access to the vault. You'll need it for any future changes to this file, as well as when you deploy or
   make configuration changes to this machine.

   Encrypt the provided vault file, using that password:
>>>>>>> 2ae33ce1

    ``` bash
    $ ansible-vault encrypt ~/environments/monolith/vault.yml
    ```

   More information on ansible vault can be found in
   the [Ansible help pages](https://docs.ansible.com/ansible/latest/user_guide/vault.html).

   You can read more about how we use this vault
   file [here](https://github.com/dimagi/commcare-cloud/blob/master/src/commcare_cloud/ansible/README.md#managing-secrets-with-vault)
   .

## Step 3: Install all the services onto the monolith

In this step, you will be prompted for the vault password from earlier. You will also be prompted for an SSH password.
This is the root user's password. After this step, the root user will not be able to log in via SSH.

``` bash
$ commcare-cloud monolith deploy-stack --first-time -e 'CCHQ_IS_FRESH_INSTALL=1'
```

```
This command will apply without running the check first. Continue? [y/N]y
ansible-playbook /home/{username}/commcare-cloud/src/commcare_cloud/ansible/deploy_stack.yml -i /home/{username}/environments/monolith/inventory.ini -e @/home/{username}/environments/monolith/vault.yml -e @/home/{username}/environments/monolith/public.yml -e @/home/{username}/environments/monolith/.generated.yml --diff --tags=bootstrap-users -u root --ask-pass --vault-password-file=/home/{username}/commcare-cloud/src/commcare_cloud/ansible/echo_vault_password.sh --ask-pass --ssh-common-args -o=UserKnownHostsFile=/home/{username}/environments/monolith/known_hosts
Vault Password for 'monolith': <password from encrypting vault.yml>
SSH password:<root user's password>
```

This will run a series of ansible commands that will take quite a long time to run.

If there are failures during the install, which may happen due to timing issues, you can continue running the playbook
with:

``` bash
$ commcare-cloud monolith deploy-stack --skip-check -e 'CCHQ_IS_FRESH_INSTALL=1'
```

## Step 4: Deploy CommCare HQ

Deploying CommcareHQ for the first time needs a few things enabled first.

1. Create kafka topics:

    ``` bash
    $ commcare-cloud monolith django-manage create_kafka_topics
    ```

1. Create the CouchDB and Elasticsearch indices:

    ```
    $ commcare-cloud monolith django-manage preindex_everything
    ```

1. Run the deploy command:

    ``` bash
    $ commcare-cloud monolith deploy
    ```
<<<<<<< HEAD
   When prompted for the `sudo` password, enter the `ansible_sudo_pass` value obtained
   in [Step 2](#generate-secured-passwords-for-the-vault) just before you encrypted the `vault.yml` file.

   You can read more about the deploy process in the [deploy documentation](../commcare-cloud/deploy.md).

=======

   You can read more about the deploy process in the [deploy documentation](../commcare-cloud/deploy.md).
>>>>>>> 2ae33ce1

1. If deploy fails, you can restart where it left off:

    ``` bash
    $ commcare-cloud monolith deploy --resume
    ```

## Step 5: Setting set up valid SSL certificates

1. Run the playbook to request a letsencrypt cert:

    ```bash
    $ commcare-cloud monolith ansible-playbook letsencrypt_cert.yml --skip-check
    ```

2. Update settings to take advantage of new certs:
    ```
    $ nano $COMMCARE_CLOUD_ENVIRONMENTS/monolith/proxy.yml
    ```
   and set `fake_ssl_cert` to `False`

3. Deploy proxy again

    ```bash
    $ commcare-cloud monolith ansible-playbook deploy_proxy.yml --skip-check
    ```

## Step 6: Cleanup

CommCare Cloud will no longer need the root user to be accessible via the password. The password can be removed if you
wish.

## Step 7: Running CommCareHQ

### Learning `commcare-cloud` basics

In general it will be useful to understand all the commands on the [commcare-cloud basics](../commcare-cloud/basics.md)
page.

### Accessing CommCareHQ from a browser

If everything went well, you should now be able to access CommCareHQ from a browser.

If you are using virtualbox, see the [Configuring VirtualBox for testing CommCareHQ](../howto/configure-virtualbox.md)
page to find the URL which depends on your networking setup.

### Testing your new CommCare Environment

Run the following command to test each of the backing services as
described [here](../commcare-cloud/deploy.md#step-3-checking-services-once-deploy-is-complete).

```
$ commcare-cloud monolith django-manage check_services
```

Following this initial setup, it is also recommended that you go through
this [new environment QA plan](./new_environment_qa.md), which will exercise a wide variety of site functionality.

### Troubleshooting first time set up

If you face any issues, it is recommended to review the [Troubleshooting first time setup](./troubleshooting.md)
documentation.

### Firefighting issues once CommCareHQ is running

You may also wish to look at the [Firefighting](../firefighting/index.md) page which lists out common issues
that `commcare-cloud` can resolve.

If you ever reboot this machine, make sure to follow
the [after reboot procedure](../commcare-cloud/basics.md#handling-a-reboot) to bring all the services back up, and mount
the encrypted drive by running:

``` bash
$ commcare-cloud monolith after-reboot all
```

### Ongoing maintenance

You should be familiar with [Expectations for Ongoing Maintenance](../system/maintenance-expectations.md)

## Step 8: Getting started with CommCareHQ

### Make a user

If you are following this process, we assume you have some knowledge of CommCareHQ and may already have data you want to
migrate to your new cluster. By default, the monolith deploy scripts will be in `Enterprise` mode, which means there is
no sign up screen. You can change this and other settings in the localsettings file, and following
the [localsettings deploy instructions](../commcare-cloud/basics.md#update-commcare-hq-local-settings).

If you want to leave this setting as is, you can make a superuser with:

``` bash
$ commcare-cloud monolith django-manage make_superuser {email}
```

where `{email}` is the email address you would like to use as the username.

### Add a new CommCare build

In order to create new versions of applications created in the CommCareHQ app builder, you will need to add the the
latest `CommCare Mobile` and `CommCare Core` builds to your server. You can do this by running the command below - it
will fetch the latest version from GitHub.

``` bash
$ commcare-cloud monolith django-manage add_commcare_build --latest
```
<|MERGE_RESOLUTION|>--- conflicted
+++ resolved
@@ -97,23 +97,15 @@
     ``` bash
     $ git clone https://github.com/dimagi/sample-environment.git environments
     ```
-
-<<<<<<< HEAD
+    You can read more about the files contained in this environments folder [here](../commcare-cloud/env/index.md).
+
 1. Now it’s time to update the real domain name.
    ``` bash
    $ cd ~/environments/monolith/
    ```
 
-   This example configuration contains references to `monolith.commcarehq.test`. Update the following:
-=======
-   You can read more about the files contained in this environments folder [here](../commcare-cloud/env/index.md).
->>>>>>> 2ae33ce1
-
-1. Update to the real domain name. This example configuration contains references to `monolith.commcarehq.test`. Update
+1. This example configuration contains references to `monolith.commcarehq.test`. Update
    the following:
-
-<<<<<<< HEAD
-=======
     - `proxy.yml`
         - `SITE_HOST`
     - `public.yml`
@@ -122,7 +114,6 @@
         - `default_from_email`
         - `root_email`
 
->>>>>>> 2ae33ce1
 ### Install commcare-cloud
 
 Install commcare-cloud onto the monolith:
@@ -259,7 +250,6 @@
 $ python ~/commcare-cloud/commcare-cloud-bootstrap/generate_vault_passwords.py --env='monolith'
 ```
 
-<<<<<<< HEAD
 1. Before we encrypt the `vault.yml` file, have a look at the `vault.yml` file.
    ``` bash
    $ cat ~/environments/monolith/vault.yml
@@ -273,14 +263,6 @@
    make configuration changes to this machine.
 
     Encrypt the provided vault file, using that password:
-=======
-1. Next, we're going to set up an encrypted "ansible vault" file. This will store all the passwords used in this
-   CommCare environment. You'll need to create a strong password and save it somewhere safe. This is the master password
-   that grants access to the vault. You'll need it for any future changes to this file, as well as when you deploy or
-   make configuration changes to this machine.
-
-   Encrypt the provided vault file, using that password:
->>>>>>> 2ae33ce1
 
     ``` bash
     $ ansible-vault encrypt ~/environments/monolith/vault.yml
@@ -339,16 +321,12 @@
     ``` bash
     $ commcare-cloud monolith deploy
     ```
-<<<<<<< HEAD
+
    When prompted for the `sudo` password, enter the `ansible_sudo_pass` value obtained
    in [Step 2](#generate-secured-passwords-for-the-vault) just before you encrypted the `vault.yml` file.
 
    You can read more about the deploy process in the [deploy documentation](../commcare-cloud/deploy.md).
 
-=======
-
-   You can read more about the deploy process in the [deploy documentation](../commcare-cloud/deploy.md).
->>>>>>> 2ae33ce1
 
 1. If deploy fails, you can restart where it left off:
 
