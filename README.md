--- conflicted
+++ resolved
@@ -221,49 +221,47 @@
   -e @vars/dev.yml --diff deploy_stack.yml --tags=users,ssh # or whatever
 ```
 
-<<<<<<< HEAD
+### Managing secrets with Vault
+**IMPORTANT**: Install the git hooks to help ensure you never commit secrets into the repo: `./git-hooks/install.sh`
+
+All the secret variables and private data required for the different environments is included
+in this repository as encrypted files (`${ENV}_vault.yml`).
+
+To edit these files you need to provide them on the command line when prompted (keys stored in CommCare Keepass).
+
+To use these files with `ansible-playbook` include the `--ask-vault-pass` param.
+(This is included for your convenience in the `ap` and `aps` aliases.)
+
+#### Viewing / Editing encrypted files
+You can use Vault's built in editing capability as follows:
+
+```
+ENV=production ansible-vault edit ansible/vars/$ENV/${ENV}_vault.yml
+```
+
+This will decrypt the file for editing and re-encrypt it after. Note that even if no changes
+are made to the file the encrypted contents will have changed.
+
+If you just want to view the contents of the file you can use this command:
+
+```
+ENV=production ansible-vault view ansible/vars/$ENV/${ENV}_vault.yml
+```
+
+#### Encrypting / Decrypting files
+**CAUTION**: Make sure that you re-encrypt any files with the correct key before committing them.
+
+The following command can be used to encrypt and decrypt files:
+
+```
+ENV=production && ansible-vault [encrypt|decrypt] filename
+```
+
+For more info on Vault see the [Ansible Documentation](https://docs.ansible.com/ansible/playbooks_vault.html)
+
 ### Running against Vagrant machines from localhost
 It is also possible to run tasks on the vagrant machines from you're local machine:
 
 ```
 ansible-playbook -u vagrant -i inventories/development --private-key=~/.vagrant.d/insecure_private_key -e "@vars/dev.yml" deploy_stack.yml
-```
-=======
-### Managing secrets with Vault
-**IMPORTANT**: Install the git hooks to help ensure you never commit secrets into the repo: `./git-hooks/install.sh`
-
-All the secret variables and private data required for the different environments is included
-in this repository as encrypted files (`${ENV}_vault.yml`).
-
-To edit these files you need to provide them on the command line when prompted (keys stored in CommCare Keepass).
-
-To use these files with `ansible-playbook` include the `--ask-vault-pass` param.
-(This is included for your convenience in the `ap` and `aps` aliases.)
-
-#### Viewing / Editing encrypted files
-You can use Vault's built in editing capability as follows:
-
-```
-ENV=production ansible-vault edit ansible/vars/$ENV/${ENV}_vault.yml
-```
-
-This will decrypt the file for editing and re-encrypt it after. Note that even if no changes
-are made to the file the encrypted contents will have changed.
-
-If you just want to view the contents of the file you can use this command:
-
-```
-ENV=production ansible-vault view ansible/vars/$ENV/${ENV}_vault.yml
-```
-
-#### Encrypting / Decrypting files
-**CAUTION**: Make sure that you re-encrypt any files with the correct key before committing them.
-
-The following command can be used to encrypt and decrypt files:
-
-```
-ENV=production && ansible-vault [encrypt|decrypt] filename
-```
-
-For more info on Vault see the [Ansible Documentation](https://docs.ansible.com/ansible/playbooks_vault.html)
->>>>>>> a7b403ca
+```