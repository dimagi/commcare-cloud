--- conflicted
+++ resolved
@@ -105,8 +105,7 @@
   ```
 - Skip the common setup, including apt installs and updating the commcarehq code:
   ```bash
-<<<<<<< HEAD
-  ansible-playbook -i inventories/development -e '@vars/dev.yml'  deploy_stack.yml -e "deploy_env=dev version=HEAD fake_ssl_cert=True" --skip-tags=common
+  ansible-playbook -i inventories/development -e '@vars/dev.yml'  deploy_stack.yml -e "deploy_env=dev fake_ssl_cert=True" --skip-tags=common
   ```
 
 Tags available:
@@ -127,8 +126,4 @@
 ```bash
 ansible-playbook -u root -i ../config/india/india deploy_stack.yml -e "deploy_env=india version=master" -e "@../config/india/india.yml" --tags= | sed 's/ERROR: tag(s) not found in playbook: .  possible values: //g' | sed 's/,/\
 /g' | xargs -I% echo - %
-```
-=======
-  ansible-playbook -i inventories/development -e '@vars/dev.yml'  deploy_stack.yml -e "deploy_env=dev fake_ssl_cert=True" --skip-tags=common
-  ```
->>>>>>> 957a76f4
+```