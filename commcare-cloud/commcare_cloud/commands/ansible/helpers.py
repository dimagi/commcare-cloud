--- conflicted
+++ resolved
@@ -1,12 +1,9 @@
 import getpass
 import os
 
-<<<<<<< HEAD
 from commcare_cloud.environment.main import get_environment
-=======
 from memoized import memoized
 
->>>>>>> b37df97a
 from commcare_cloud.environment.paths import ANSIBLE_DIR
 from six.moves import shlex_quote
 
