--- conflicted
+++ resolved
@@ -67,12 +67,7 @@
     def run(self, args, unknown_args):
         environment = get_environment(args.env_name)
         environment.create_generated_yml()
-<<<<<<< HEAD
-        ansible_context = ansible_context or AnsibleContext(args)
-
-=======
         ansible_context = AnsibleContext(args)
->>>>>>> a67d4440
         public_vars = environment.public_vars
 
         def _run_ansible(args, *unknown_args):
