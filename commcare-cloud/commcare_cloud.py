# coding=utf-8
from __future__ import print_function
import getpass
import os
from six.moves import input, shlex_quote
from argparse import ArgumentParser
import subprocess
from clint.textui import puts, colored
import yaml


def ask(message):
    return 'y' == input('{} [y/N]'.format(message))


def arg_skip_check(parser):
    parser.add_argument('--skip-check', action='store_true', default=False, help=(
        "skip the default of viewing --check output first"
    ))


def arg_branch(parser):
    parser.add_argument('--branch', default='master', help=(
        "the name of the commcarehq-ansible git branch to run against, if not master"
    ))


def get_public_vars(environment):
    filename = os.path.expanduser('~/.commcare-cloud/vars/{env}/{env}_public.yml'.format(env=environment))
    with open(filename) as f:
        return yaml.load(f)


<<<<<<< HEAD
=======
def get_common_ssh_args(public_vars):
    pem = public_vars.get('commcare_cloud_pem', None)
    strict_host_key_checking = public_vars.get('commcare_cloud_strict_host_key_checking', True)

    common_ssh_args = []
    if pem:
        common_ssh_args.extend(['-i', pem])
    if not strict_host_key_checking:
        common_ssh_args.append('-o StrictHostKeyChecking=no')

    cmd_parts = tuple()
    if common_ssh_args:
        cmd_parts += ('--ssh-common-args', ' '.join(shlex_quote(arg) for arg in common_ssh_args))
    return cmd_parts


>>>>>>> 5b3d52d8
class AnsiblePlaybook(object):
    command = 'ansible-playbook'
    help = (
        "Run a playbook as you would with ansible-playbook, "
        "but with boilerplate settings already set based on your <environment>. "
        "By default, you will see --check output and then asked whether to apply. "
        "All arguments not specified here will be passed on to ansible-playbook."
    )

    @staticmethod
    def make_parser(parser):
        arg_skip_check(parser)
        arg_branch(parser)
        parser.add_argument('playbook', help=(
            "The ansible playbook .yml file to run."
        ))

    @staticmethod
    def run(args, unknown_args):
        check_branch(args)
        public_vars = get_public_vars(args.environment)
<<<<<<< HEAD
        pem = public_vars.get('commcare_cloud_pem', None)
        strict_host_key_checking = public_vars.get('commcare_cloud_strict_host_key_checking', True)
        ask_vault_pass = public_vars.get('commcare_cloud_use_value', True)
=======
        ask_vault_pass = public_vars.get('commcare_cloud_use_vault', True)
>>>>>>> 5b3d52d8

        def ansible_playbook(environment, playbook, *cmd_args):
            cmd_parts = (
                'ANSIBLE_CONFIG={}'.format(os.path.expanduser('~/.commcare-cloud/ansible/ansible.cfg')),
                'ansible-playbook',
                os.path.expanduser('~/.commcare-cloud/ansible/{playbook}'.format(playbook=playbook)),
                '-i', os.path.expanduser('~/.commcare-cloud/inventory/{env}'.format(env=environment)),
                '-e', '@{}'.format(os.path.expanduser('~/.commcare-cloud/vars/{env}/{env}_vault.yml'.format(env=environment))),
                '-e', '@{}'.format(os.path.expanduser('~/.commcare-cloud/vars/{env}/{env}_public.yml'.format(env=environment))),
                '--diff',
            ) + cmd_args

            if '-u' not in unknown_args:
                cmd_parts += ('-u', 'ansible')

            if ask_vault_pass:
                cmd_parts += ('--vault-password-file=/bin/cat',)

<<<<<<< HEAD
            common_ssh_args = []
            if pem:
                common_ssh_args.extend(['-i', pem])
            if not strict_host_key_checking:
                common_ssh_args.append('-o StrictHostKeyChecking=no')

            if common_ssh_args:
                cmd_parts += ('--ssh-common-args', ' '.join(shlex_quote(arg) for arg in common_ssh_args))
=======
            cmd_parts += get_common_ssh_args(public_vars)
>>>>>>> 5b3d52d8
            cmd = ' '.join(shlex_quote(arg) for arg in cmd_parts)
            print(cmd)
            p = subprocess.Popen(cmd, stdin=subprocess.PIPE, shell=True)
            if ask_vault_pass:
                p.communicate(input='{}\n'.format(get_ansible_vault_password()))
            else:
                p.communicate()
            return p.returncode

        def run_check():
            return ansible_playbook(args.environment, args.playbook, '--check', *unknown_args)

        def run_apply():
            return ansible_playbook(args.environment, args.playbook, *unknown_args)

        def get_ansible_vault_password():
            if get_ansible_vault_password.value is None:
                get_ansible_vault_password.value = getpass.getpass("Vault Password: ")
            return get_ansible_vault_password.value
        get_ansible_vault_password.value = None

        exit_code = 0

        if args.skip_check:
            user_wants_to_apply = ask('Do you want to apply without running the check first?')
        else:
            exit_code = run_check()
            if exit_code == 1:
                # this means there was an error before ansible was able to start running
                exit(exit_code)
                return  # for IDE
            elif exit_code == 0:
                puts(colored.green(u"✓ Check completed with status code {}".format(exit_code)))
                user_wants_to_apply = ask('Do you want to apply these changes?')
            else:
                puts(colored.red(u"✗ Check failed with status code {}".format(exit_code)))
                user_wants_to_apply = ask('Do you want to try to apply these changes anyway?')

        if user_wants_to_apply:
            exit_code = run_apply()
            if exit_code == 0:
                puts(colored.green(u"✓ Apply completed with status code {}".format(exit_code)))
            else:
                puts(colored.red(u"✗ Apply failed with status code {}".format(exit_code)))

        exit(exit_code)


class UpdateConfig(object):
    command = 'update-config'
    help = (
        "Run the ansible playbook for updating app config "
        "such as django localsettings.py and formplayer application.properties."
    )

    @staticmethod
    def make_parser(parser):
        arg_skip_check(parser)
        arg_branch(parser)

    @staticmethod
    def run(args, unknown_args):
        args.playbook = 'deploy_localsettings.yml'
        unknown_args += ('--tags=localsettings',)
        AnsiblePlaybook.run(args, unknown_args)


class BootstrapUsers(object):
    command = 'bootstrap-users'
    help = (
        "Add users to a set of new machines as root. "
        "This must be done before any other user can log in."
    )

    @staticmethod
    def make_parser(parser):
        arg_skip_check(parser)
        arg_branch(parser)

    @staticmethod
    def run(args, unknown_args):
        args.playbook = 'deploy_stack.yml'
        public_vars = get_public_vars(args.environment)
        root_user = public_vars.get('commcare_cloud_root_user', 'root')
        unknown_args += ('--tags=users', '-u', root_user)
        if not public_vars.get('commcare_cloud_pem'):
            unknown_args += ('--ask-pass',)
        AnsiblePlaybook.run(args, unknown_args)


<<<<<<< HEAD
=======
class RunShellCommand(object):
    command = 'run-shell-command'
    help = (
        'Run an arbitrary command via the shell module.'
    )

    @staticmethod
    def make_parser(parser):
        parser.add_argument('inventory_group', help=(
            "The inventory group to run the command on. Use '*' for all hosts."
        ))
        parser.add_argument('shell_command', help=(
            "The shell command you want to run."
        ))
        parser.add_argument('-u', '--user', default='ansible', help=(
            "The user to run the commands as."
        ))

    @staticmethod
    def run(args, unknown_args):
        public_vars = get_public_vars(args.environment)
        cmd_parts = (
            'ANSIBLE_CONFIG={}'.format(os.path.expanduser('~/.commcare-cloud/ansible/ansible.cfg')),
            'ansible', args.inventory_group,
            '-m', 'shell',
            '-i', os.path.expanduser('~/.commcare-cloud/inventory/{env}'.format(env=args.environment)),
            '-u', args.user,
            '-a', args.shell_command
        )

        cmd_parts += get_common_ssh_args(public_vars)
        cmd = ' '.join(shlex_quote(arg) for arg in cmd_parts)
        print(cmd)
        p = subprocess.Popen(cmd, stdin=subprocess.PIPE, shell=True)
        p.communicate()
        return p.returncode


>>>>>>> 5b3d52d8
def git_branch():
    return subprocess.check_output("git branch | grep '^*' | cut -d' ' -f2", shell=True,
                                   cwd=os.path.expanduser('~/.commcare-cloud/ansible')).strip()


def check_branch(args):
    branch = git_branch()
    if args.branch != branch:
        if branch != 'master':
            puts(colored.red("You are not on branch master. To deploy anyway, use --branch={}".format(branch)))
        else:
            puts(colored.red("You are on branch master. To deploy, remove --branch={}".format(args.branch)))
        exit(-1)

STANDARD_ARGS = [
    AnsiblePlaybook,
    UpdateConfig,
    BootstrapUsers,
]


STANDARD_ARGS = [
    AnsiblePlaybook,
    UpdateConfig,
    BootstrapUsers,
    RunShellCommand,
]


def main():
    parser = ArgumentParser()
    inventory_dir = os.path.expanduser('~/.commcare-cloud/inventory/')
    vars_dir = os.path.expanduser('~/.commcare-cloud/vars/')
    if os.path.isdir(inventory_dir) and os.path.isdir(vars_dir):
        available_envs = sorted(set(os.listdir(inventory_dir)) & set(os.listdir(vars_dir)))
    else:
        available_envs = []
    parser.add_argument('environment', choices=available_envs, help=(
        "server environment to run against"
    ))
    subparsers = parser.add_subparsers(dest='command')

    for standard_arg in STANDARD_ARGS:
        standard_arg.make_parser(subparsers.add_parser(standard_arg.command, help=standard_arg.help))

    args, unknown_args = parser.parse_known_args()
    for standard_arg in STANDARD_ARGS:
        if args.command == standard_arg.command:
            standard_arg.run(args, unknown_args)

if __name__ == '__main__':
    main()<|MERGE_RESOLUTION|>--- conflicted
+++ resolved
@@ -31,8 +31,6 @@
         return yaml.load(f)
 
 
-<<<<<<< HEAD
-=======
 def get_common_ssh_args(public_vars):
     pem = public_vars.get('commcare_cloud_pem', None)
     strict_host_key_checking = public_vars.get('commcare_cloud_strict_host_key_checking', True)
@@ -49,7 +47,6 @@
     return cmd_parts
 
 
->>>>>>> 5b3d52d8
 class AnsiblePlaybook(object):
     command = 'ansible-playbook'
     help = (
@@ -71,13 +68,7 @@
     def run(args, unknown_args):
         check_branch(args)
         public_vars = get_public_vars(args.environment)
-<<<<<<< HEAD
-        pem = public_vars.get('commcare_cloud_pem', None)
-        strict_host_key_checking = public_vars.get('commcare_cloud_strict_host_key_checking', True)
-        ask_vault_pass = public_vars.get('commcare_cloud_use_value', True)
-=======
         ask_vault_pass = public_vars.get('commcare_cloud_use_vault', True)
->>>>>>> 5b3d52d8
 
         def ansible_playbook(environment, playbook, *cmd_args):
             cmd_parts = (
@@ -96,18 +87,7 @@
             if ask_vault_pass:
                 cmd_parts += ('--vault-password-file=/bin/cat',)
 
-<<<<<<< HEAD
-            common_ssh_args = []
-            if pem:
-                common_ssh_args.extend(['-i', pem])
-            if not strict_host_key_checking:
-                common_ssh_args.append('-o StrictHostKeyChecking=no')
-
-            if common_ssh_args:
-                cmd_parts += ('--ssh-common-args', ' '.join(shlex_quote(arg) for arg in common_ssh_args))
-=======
             cmd_parts += get_common_ssh_args(public_vars)
->>>>>>> 5b3d52d8
             cmd = ' '.join(shlex_quote(arg) for arg in cmd_parts)
             print(cmd)
             p = subprocess.Popen(cmd, stdin=subprocess.PIPE, shell=True)
@@ -198,8 +178,6 @@
         AnsiblePlaybook.run(args, unknown_args)
 
 
-<<<<<<< HEAD
-=======
 class RunShellCommand(object):
     command = 'run-shell-command'
     help = (
@@ -238,7 +216,6 @@
         return p.returncode
 
 
->>>>>>> 5b3d52d8
 def git_branch():
     return subprocess.check_output("git branch | grep '^*' | cut -d' ' -f2", shell=True,
                                    cwd=os.path.expanduser('~/.commcare-cloud/ansible')).strip()
@@ -252,12 +229,6 @@
         else:
             puts(colored.red("You are on branch master. To deploy, remove --branch={}".format(args.branch)))
         exit(-1)
-
-STANDARD_ARGS = [
-    AnsiblePlaybook,
-    UpdateConfig,
-    BootstrapUsers,
-]
 
 
 STANDARD_ARGS = [
