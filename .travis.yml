---
language: python
python: "2.7"

env:
  global:
    - ANSIBLE_ROLES_PATH="~/.ansible/roles"
    - TRAVIS_TEST=1
  matrix:
    - TEST=main
    - TEST=prove-deploy

matrix:
  fast_finish: true
  allow_failures:
    - env: TEST=prove-deploy

before_install:
  - openssl aes-256-cbc -K $encrypted_ab59a62b4b29_key -iv $encrypted_ab59a62b4b29_iv -in .travis/secrets.tar.enc -out .travis/secrets.tar -d
  - tar xvf .travis/secrets.tar
  - mkdir -p ~/.aws ~/.ssh
  - mv .travis/secrets/config ~/.aws
  - mv .travis/secrets/credentials ~/.aws
  - mv .travis/secrets/commcarehq_testing.pem ~/.ssh
  # Make sure everything's up to date.
  - sudo apt-get update -qq

install:
  - "source control/init.sh"
  # Note: the installs must be done in the following order, otherwise the installation of commcare-cloud
  # tries to install from the commcare-cloud-bootstrap.egg_info directory
  - "pip install -e .[test]"
  - "if [[ $TEST = 'prove-deploy' ]]; then pip install -e commcare-cloud-bootstrap; fi"

script:
  - ".travis/tests.sh"
  - "nosetests"
  - "git diff"
  - "./tests/test_command_docs.sh"
<<<<<<< HEAD

after_script:
  - "if [[ $TEST = 'prove-deploy' ]]; then commcare-cloud-bootstrap terminate hq-${TRAVIS_COMMIT}; fi"
=======
 
>>>>>>> e0debe0c
<|MERGE_RESOLUTION|>--- conflicted
+++ resolved
@@ -16,6 +16,7 @@
     - env: TEST=prove-deploy
 
 before_install:
+  - git log --pretty=format:'%s %b' -n1 $($TRAVIS_COMMIT HEAD^1) | grep -E '\[(pv-deploy)\]' && echo '[pv-deploy] found, running a full stack deploy build'
   - openssl aes-256-cbc -K $encrypted_ab59a62b4b29_key -iv $encrypted_ab59a62b4b29_iv -in .travis/secrets.tar.enc -out .travis/secrets.tar -d
   - tar xvf .travis/secrets.tar
   - mkdir -p ~/.aws ~/.ssh
@@ -37,10 +38,6 @@
   - "nosetests"
   - "git diff"
   - "./tests/test_command_docs.sh"
-<<<<<<< HEAD
 
 after_script:
   - "if [[ $TEST = 'prove-deploy' ]]; then commcare-cloud-bootstrap terminate hq-${TRAVIS_COMMIT}; fi"
-=======
- 
->>>>>>> e0debe0c
