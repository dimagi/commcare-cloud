# # Run as bash cchq-install.sh install-config.yml

# #!/bin/sh
set -e

printf "Please note that you may be prompted for sudo permission for some of the commands.\n"

function parse_yaml {
   local prefix=$2
   local s='[[:space:]]*' w='[a-zA-Z0-9_]*' fs=$(echo @|tr @ '\034')
   sed -ne "s|^\($s\):|\1|" \
        -e "s|^\($s\)\($w\)$s:$s[\"']\(.*\)[\"']$s\$|\1$fs\2$fs\3|p" \
        -e "s|^\($s\)\($w\)$s:$s\(.*\)$s\$|\1$fs\2$fs\3|p"  $1 |
   awk -F$fs '{
      indent = length($1)/2;
      vname[indent] = $2;
      for (i in vname) {if (i > indent) {delete vname[i]}}
      if (length($3) > 0) {
         vn=""; for (i=0; i<indent; i++) {vn=(vn)(vname[i])("_")}
         printf("%s%s%s=\"%s\"\n", "'$prefix'",vn, $2, $3);
      }
   }'
}

get_abs_filename() {
  # $1 : relative filename
  echo "$(cd "$(dirname "$1")" && pwd)/$(basename "$1")"
}
config_file_path=$(get_abs_filename $1)
# Load config vars
eval $(parse_yaml $config_file_path)

# update and install requirements
printf "\n"
printf "#################################################"
printf "\nStep 1: Installing Requirements \n"
printf "#################################################"
printf "\n"
sudo apt --assume-yes -qq update
sudo apt --assume-yes -qq install python3-pip sshpass
sudo -H pip3 -q install --upgrade pip
sudo -H pip3 -q install setuptools
sudo update-alternatives --install /usr/bin/python python /usr/bin/python3 10
if [[ $CCHQ_VIRTUALENV == *3.10* ]]; then
  sudo add-apt-repository -y ppa:deadsnakes/ppa
  sudo apt update
  sudo apt-get --assume-yes -q install python3.10 python3.10-dev python3.10-distutils python3.10-venv libffi-dev
else
  sudo -H pip -q install ansible virtualenv --ignore-installed six
fi

printf "\n"
printf "#################################################"
printf "\nStep 2: Installing commcare-cloud \n"
printf "#################################################"
printf "\n"
# install comcare-cloud
DIR="${BASH_SOURCE%/*}"
if [[ ! -d "$DIR" ]]; then DIR="$PWD"; fi
echo y | source "$DIR/../control/init.sh"
sudo touch /var/log/ansible.log && sudo chmod 666 /var/log/ansible.log

printf "\n"
printf "#################################################"
printf "\nStep 3: Initializing environments directory for "
printf "storing your CommCareHQ instance's configuration \n"
printf "#################################################"
printf "\n"
<<<<<<< HEAD
# VENV should have been set by init.sh, but set it to the default in case the command was skipped
VENV=~/.virtualenvs/cchq
=======
# VENV should have been set by init.sh
DEFAULT_VENV=~/.virtualenvs/cchq
VENV=${VENV:-$DEFAULT_VENV}

>>>>>>> 60437506
ansible-playbook --connection=local --extra-vars "@$config_file_path" --extra-vars "cchq_venv=$VENV" "$DIR/bootstrap-env-playbook.yml"
printf "\n Encrypting your environment's passwords file using ansible-vault.\n"
printf "Please store this password safely as it will be asked multiple times during the install.\n"

if [[ ${TEST} = 'quick-install' ]]
then
    ansible-vault encrypt ~/environments/$env_name/vault.yml --vault-password-file=$ANSIBLE_VAULT_PASSWORD_FILE
else
    ansible-vault encrypt ~/environments/$env_name/vault.yml
fi

printf "\n"
printf "#################################################"
printf "\nStep 4: Setting up users and SSH auth \n"
printf "#################################################"
printf "\n"
source ~/.commcare-cloud/load_config.sh
commcare-cloud $env_name update-local-known-hosts
commcare-cloud $env_name bootstrap-users -c local --quiet

printf "\nEverything is setup to install CommCareHQ now! Would you like to install CommCareHQ now?\n"
printf "Please see below a summary of what this script has setup so far!\n"
printf "1. Installed commcare-cloud, the tool to deploy and manage your CommCareHQ instance.\n"
printf "2. Users ansible and $ssh_username are created with SSH and sudo access.\n"
printf "3. A configuration directory created for your CommCareHQ environment at: $HOME/environments/$env_name.\n"
printf "  This directory has all the configuration and the encrypted vault file containing passwords.\n"
printf "  The vault file also has the sudo password for the ansible user under the key ansible_sudo_pass\n\n"

printf "You can now install CommCareHQ using below two commands.\n\n"
printf "source ~/.commcare-cloud/load_config.sh\n"
printf "commcare-cloud $env_name deploy-stack --skip-check --skip-tags=users -e 'CCHQ_IS_FRESH_INSTALL=1' -c local \n\n"
printf "Would you like the above command to be run now?\n"
read -p "(Please note that if this command fails midway, you can run this command directly instead of rerunning the cchq-install command) Proceed (Y/n)?" -n 1 -r
echo
if [[ $REPLY =~ ^[Yy]$ ]]
then
    commcare-cloud $env_name deploy-stack --skip-check --skip-tags=users -e 'CCHQ_IS_FRESH_INSTALL=1' -c local --quiet
else
    exit
fi

printf "\nSuccessfully installed all the required services for CommCareHQ instance!\n"
printf "Prepareing the system for first time application (code) deploy\n"
commcare-cloud $env_name django-manage create_kafka_topics
commcare-cloud $env_name django-manage preindex_everything
printf "\nDeploying latest CommCareHQ Application code\n"
printf "If this fails you can run 'commcare-cloud $env_name deploy --resume' to try again"
commcare-cloud $env_name deploy<|MERGE_RESOLUTION|>--- conflicted
+++ resolved
@@ -66,15 +66,11 @@
 printf "storing your CommCareHQ instance's configuration \n"
 printf "#################################################"
 printf "\n"
-<<<<<<< HEAD
-# VENV should have been set by init.sh, but set it to the default in case the command was skipped
-VENV=~/.virtualenvs/cchq
-=======
+
 # VENV should have been set by init.sh
 DEFAULT_VENV=~/.virtualenvs/cchq
 VENV=${VENV:-$DEFAULT_VENV}
 
->>>>>>> 60437506
 ansible-playbook --connection=local --extra-vars "@$config_file_path" --extra-vars "cchq_venv=$VENV" "$DIR/bootstrap-env-playbook.yml"
 printf "\n Encrypting your environment's passwords file using ansible-vault.\n"
 printf "Please store this password safely as it will be asked multiple times during the install.\n"
