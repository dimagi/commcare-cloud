postgresql_dbs:
  all:
<<<<<<< HEAD
  - &id001
=======
  - conn_max_age: null
>>>>>>> 736ed21e
    create: true
    django_alias: default
    django_migrate: true
    host: hqdb0.internal-va.commcarehq.org
    name: commcarehq
    options: {}
    password: '{{ secrets.POSTGRES_USERS.commcare.password }}'
    pg_config: []
    pgbouncer_host: hqdb0.internal-va.commcarehq.org
    port: 6432
    query_stats: false
    user: '{{ secrets.POSTGRES_USERS.commcare.username }}'
<<<<<<< HEAD
  - &id004
=======
  - conn_max_age: null
>>>>>>> 736ed21e
    create: true
    django_alias: p1
    django_migrate: true
    host: hqdb1.internal-va.commcarehq.org
    name: commcarehq_p1
    options: {}
    password: '{{ secrets.POSTGRES_USERS.commcare.password }}'
    pg_config: []
    pgbouncer_host: hqdb1.internal-va.commcarehq.org
    port: 6432
    query_stats: false
    shards: [0, 204]
    user: '{{ secrets.POSTGRES_USERS.commcare.username }}'
<<<<<<< HEAD
  - &id005
=======
  - conn_max_age: null
>>>>>>> 736ed21e
    create: true
    django_alias: p2
    django_migrate: true
    host: hqdb1.internal-va.commcarehq.org
    name: commcarehq_p2
    options: {}
    password: '{{ secrets.POSTGRES_USERS.commcare.password }}'
    pg_config: []
    pgbouncer_host: hqdb1.internal-va.commcarehq.org
    port: 6432
    query_stats: false
    shards: [205, 409]
    user: '{{ secrets.POSTGRES_USERS.commcare.username }}'
<<<<<<< HEAD
  - &id007
=======
  - conn_max_age: null
>>>>>>> 736ed21e
    create: true
    django_alias: p3
    django_migrate: true
    host: hqdb2.internal-va.commcarehq.org
    name: commcarehq_p3
    options: {}
    password: '{{ secrets.POSTGRES_USERS.commcare.password }}'
    pg_config: []
    pgbouncer_host: hqdb2.internal-va.commcarehq.org
    port: 6432
    query_stats: false
    shards: [410, 614]
    user: '{{ secrets.POSTGRES_USERS.commcare.username }}'
<<<<<<< HEAD
  - &id008
=======
  - conn_max_age: null
>>>>>>> 736ed21e
    create: true
    django_alias: p4
    django_migrate: true
    host: hqdb2.internal-va.commcarehq.org
    name: commcarehq_p4
    options: {}
    password: '{{ secrets.POSTGRES_USERS.commcare.password }}'
    pg_config: []
    pgbouncer_host: hqdb2.internal-va.commcarehq.org
    port: 6432
    query_stats: false
    shards: [615, 819]
    user: '{{ secrets.POSTGRES_USERS.commcare.username }}'
<<<<<<< HEAD
  - &id009
=======
  - conn_max_age: null
>>>>>>> 736ed21e
    create: true
    django_alias: p5
    django_migrate: true
    host: hqdb2.internal-va.commcarehq.org
    name: commcarehq_p5
    options: {}
    password: '{{ secrets.POSTGRES_USERS.commcare.password }}'
    pg_config: []
    pgbouncer_host: hqdb2.internal-va.commcarehq.org
    port: 6432
    query_stats: false
    shards: [820, 1023]
    user: '{{ secrets.POSTGRES_USERS.commcare.username }}'
<<<<<<< HEAD
  - &id006
=======
  - conn_max_age: null
>>>>>>> 736ed21e
    create: true
    django_alias: proxy
    django_migrate: true
    host: hqdb1.internal-va.commcarehq.org
    name: commcarehq_proxy
    options: {}
    password: '{{ secrets.POSTGRES_USERS.commcare.password }}'
    pg_config: []
    pgbouncer_host: hqdb1.internal-va.commcarehq.org
    port: 6432
    query_stats: false
    user: '{{ secrets.POSTGRES_USERS.commcare.username }}'
<<<<<<< HEAD
  - &id010
=======
  - conn_max_age: null
>>>>>>> 736ed21e
    create: true
    django_alias: synclogs
    django_migrate: true
    host: pgsynclog.internal-va.commcarehq.org
    name: commcarehq_synclogs
    options: {}
    password: '{{ secrets.POSTGRES_USERS.commcare.password }}'
    pg_config: []
    pgbouncer_host: pgsynclog.internal-va.commcarehq.org
    port: 6432
    query_stats: false
    user: '{{ secrets.POSTGRES_USERS.commcare.username }}'
<<<<<<< HEAD
  - &id002
=======
  - conn_max_age: null
>>>>>>> 736ed21e
    create: true
    django_alias: ucr
    django_migrate: false
    host: hqdb0.internal-va.commcarehq.org
    name: commcarehq_ucr
    options: {}
    password: '{{ secrets.POSTGRES_USERS.commcare.password }}'
    pg_config: []
    pgbouncer_host: hqdb0.internal-va.commcarehq.org
    port: 6432
    query_stats: true
    user: '{{ secrets.POSTGRES_USERS.commcare.username }}'
<<<<<<< HEAD
  - &id003
=======
  - conn_max_age: null
>>>>>>> 736ed21e
    create: true
    django_alias: null
    django_migrate: true
    host: hqdb0.internal-va.commcarehq.org
    name: formplayer
    options: {}
    password: '{{ secrets.POSTGRES_USERS.commcare.password }}'
    pg_config: []
    pgbouncer_host: hqdb0.internal-va.commcarehq.org
    port: 6432
    query_stats: false
    user: '{{ secrets.POSTGRES_USERS.commcare.username }}'
  by_host:
    hqdb0.internal-va.commcarehq.org:
    - *id001
    - *id002
    - *id003
    hqdb1.internal-va.commcarehq.org:
    - *id004
    - *id005
    - *id006
    hqdb2.internal-va.commcarehq.org:
    - *id007
    - *id008
    - *id009
    pgsynclog.internal-va.commcarehq.org:
    - *id010
  custom: []
  form_processing:
    partitions:
      p1:
        conn_max_age: null
        create: true
        django_alias: p1
        django_migrate: true
        host: hqdb1.internal-va.commcarehq.org
        name: commcarehq_p1
        options: {}
        password: '{{ secrets.POSTGRES_USERS.commcare.password }}'
        pg_config: []
        pgbouncer_host: hqdb1.internal-va.commcarehq.org
        port: 6432
        query_stats: false
        shards: [0, 204]
        user: '{{ secrets.POSTGRES_USERS.commcare.username }}'
      p2:
        conn_max_age: null
        create: true
        django_alias: p2
        django_migrate: true
        host: hqdb1.internal-va.commcarehq.org
        name: commcarehq_p2
        options: {}
        password: '{{ secrets.POSTGRES_USERS.commcare.password }}'
        pg_config: []
        pgbouncer_host: hqdb1.internal-va.commcarehq.org
        port: 6432
        query_stats: false
        shards: [205, 409]
        user: '{{ secrets.POSTGRES_USERS.commcare.username }}'
      p3:
        conn_max_age: null
        create: true
        django_alias: p3
        django_migrate: true
        host: hqdb2.internal-va.commcarehq.org
        name: commcarehq_p3
        options: {}
        password: '{{ secrets.POSTGRES_USERS.commcare.password }}'
        pg_config: []
        pgbouncer_host: hqdb2.internal-va.commcarehq.org
        port: 6432
        query_stats: false
        shards: [410, 614]
        user: '{{ secrets.POSTGRES_USERS.commcare.username }}'
      p4:
        conn_max_age: null
        create: true
        django_alias: p4
        django_migrate: true
        host: hqdb2.internal-va.commcarehq.org
        name: commcarehq_p4
        options: {}
        password: '{{ secrets.POSTGRES_USERS.commcare.password }}'
        pg_config: []
        pgbouncer_host: hqdb2.internal-va.commcarehq.org
        port: 6432
        query_stats: false
        shards: [615, 819]
        user: '{{ secrets.POSTGRES_USERS.commcare.username }}'
      p5:
        conn_max_age: null
        create: true
        django_alias: p5
        django_migrate: true
        host: hqdb2.internal-va.commcarehq.org
        name: commcarehq_p5
        options: {}
        password: '{{ secrets.POSTGRES_USERS.commcare.password }}'
        pg_config: []
        pgbouncer_host: hqdb2.internal-va.commcarehq.org
        port: 6432
        query_stats: false
        shards: [820, 1023]
        user: '{{ secrets.POSTGRES_USERS.commcare.username }}'
    proxy:
      conn_max_age: null
      create: true
      django_alias: proxy
      django_migrate: true
      host: hqdb1.internal-va.commcarehq.org
      name: commcarehq_proxy
      options: {}
      password: '{{ secrets.POSTGRES_USERS.commcare.password }}'
      pg_config: []
      pgbouncer_host: hqdb1.internal-va.commcarehq.org
      port: 6432
      query_stats: false
      user: '{{ secrets.POSTGRES_USERS.commcare.username }}'
  formplayer:
    conn_max_age: null
    create: true
    django_alias: null
    django_migrate: true
    host: hqdb0.internal-va.commcarehq.org
    name: formplayer
    options: {}
    password: '{{ secrets.POSTGRES_USERS.commcare.password }}'
    pg_config: []
    pgbouncer_host: hqdb0.internal-va.commcarehq.org
    port: 6432
    query_stats: false
    user: '{{ secrets.POSTGRES_USERS.commcare.username }}'
  main:
    conn_max_age: null
    create: true
    django_alias: default
    django_migrate: true
    host: hqdb0.internal-va.commcarehq.org
    name: commcarehq
    options: {}
    password: '{{ secrets.POSTGRES_USERS.commcare.password }}'
    pg_config: []
    pgbouncer_host: hqdb0.internal-va.commcarehq.org
    port: 6432
    query_stats: false
    user: '{{ secrets.POSTGRES_USERS.commcare.username }}'
  standby: []
  synclogs:
    conn_max_age: null
    create: true
    django_alias: synclogs
    django_migrate: true
    host: pgsynclog.internal-va.commcarehq.org
    name: commcarehq_synclogs
    options: {}
    password: '{{ secrets.POSTGRES_USERS.commcare.password }}'
    pg_config: []
    pgbouncer_host: pgsynclog.internal-va.commcarehq.org
    port: 6432
    query_stats: false
    user: '{{ secrets.POSTGRES_USERS.commcare.username }}'
  ucr:
    conn_max_age: null
    create: true
    django_alias: ucr
    django_migrate: false
    host: hqdb0.internal-va.commcarehq.org
    name: commcarehq_ucr
    options: {}
    password: '{{ secrets.POSTGRES_USERS.commcare.password }}'
    pg_config: []
    pgbouncer_host: hqdb0.internal-va.commcarehq.org
    port: 6432
    query_stats: true
    user: '{{ secrets.POSTGRES_USERS.commcare.username }}'<|MERGE_RESOLUTION|>--- conflicted
+++ resolved
@@ -1,10 +1,7 @@
 postgresql_dbs:
   all:
-<<<<<<< HEAD
   - &id001
-=======
-  - conn_max_age: null
->>>>>>> 736ed21e
+    conn_max_age: null
     create: true
     django_alias: default
     django_migrate: true
@@ -17,11 +14,8 @@
     port: 6432
     query_stats: false
     user: '{{ secrets.POSTGRES_USERS.commcare.username }}'
-<<<<<<< HEAD
   - &id004
-=======
-  - conn_max_age: null
->>>>>>> 736ed21e
+    conn_max_age: null
     create: true
     django_alias: p1
     django_migrate: true
@@ -33,13 +27,12 @@
     pgbouncer_host: hqdb1.internal-va.commcarehq.org
     port: 6432
     query_stats: false
-    shards: [0, 204]
-    user: '{{ secrets.POSTGRES_USERS.commcare.username }}'
-<<<<<<< HEAD
+    shards:
+    - 0
+    - 204
+    user: '{{ secrets.POSTGRES_USERS.commcare.username }}'
   - &id005
-=======
-  - conn_max_age: null
->>>>>>> 736ed21e
+    conn_max_age: null
     create: true
     django_alias: p2
     django_migrate: true
@@ -51,13 +44,12 @@
     pgbouncer_host: hqdb1.internal-va.commcarehq.org
     port: 6432
     query_stats: false
-    shards: [205, 409]
-    user: '{{ secrets.POSTGRES_USERS.commcare.username }}'
-<<<<<<< HEAD
+    shards:
+    - 205
+    - 409
+    user: '{{ secrets.POSTGRES_USERS.commcare.username }}'
   - &id007
-=======
-  - conn_max_age: null
->>>>>>> 736ed21e
+    conn_max_age: null
     create: true
     django_alias: p3
     django_migrate: true
@@ -69,13 +61,12 @@
     pgbouncer_host: hqdb2.internal-va.commcarehq.org
     port: 6432
     query_stats: false
-    shards: [410, 614]
-    user: '{{ secrets.POSTGRES_USERS.commcare.username }}'
-<<<<<<< HEAD
+    shards:
+    - 410
+    - 614
+    user: '{{ secrets.POSTGRES_USERS.commcare.username }}'
   - &id008
-=======
-  - conn_max_age: null
->>>>>>> 736ed21e
+    conn_max_age: null
     create: true
     django_alias: p4
     django_migrate: true
@@ -87,13 +78,12 @@
     pgbouncer_host: hqdb2.internal-va.commcarehq.org
     port: 6432
     query_stats: false
-    shards: [615, 819]
-    user: '{{ secrets.POSTGRES_USERS.commcare.username }}'
-<<<<<<< HEAD
+    shards:
+    - 615
+    - 819
+    user: '{{ secrets.POSTGRES_USERS.commcare.username }}'
   - &id009
-=======
-  - conn_max_age: null
->>>>>>> 736ed21e
+    conn_max_age: null
     create: true
     django_alias: p5
     django_migrate: true
@@ -105,13 +95,12 @@
     pgbouncer_host: hqdb2.internal-va.commcarehq.org
     port: 6432
     query_stats: false
-    shards: [820, 1023]
-    user: '{{ secrets.POSTGRES_USERS.commcare.username }}'
-<<<<<<< HEAD
+    shards:
+    - 820
+    - 1023
+    user: '{{ secrets.POSTGRES_USERS.commcare.username }}'
   - &id006
-=======
-  - conn_max_age: null
->>>>>>> 736ed21e
+    conn_max_age: null
     create: true
     django_alias: proxy
     django_migrate: true
@@ -124,11 +113,8 @@
     port: 6432
     query_stats: false
     user: '{{ secrets.POSTGRES_USERS.commcare.username }}'
-<<<<<<< HEAD
   - &id010
-=======
-  - conn_max_age: null
->>>>>>> 736ed21e
+    conn_max_age: null
     create: true
     django_alias: synclogs
     django_migrate: true
@@ -141,11 +127,8 @@
     port: 6432
     query_stats: false
     user: '{{ secrets.POSTGRES_USERS.commcare.username }}'
-<<<<<<< HEAD
   - &id002
-=======
-  - conn_max_age: null
->>>>>>> 736ed21e
+    conn_max_age: null
     create: true
     django_alias: ucr
     django_migrate: false
@@ -158,11 +141,8 @@
     port: 6432
     query_stats: true
     user: '{{ secrets.POSTGRES_USERS.commcare.username }}'
-<<<<<<< HEAD
   - &id003
-=======
-  - conn_max_age: null
->>>>>>> 736ed21e
+    conn_max_age: null
     create: true
     django_alias: null
     django_migrate: true
@@ -206,7 +186,9 @@
         pgbouncer_host: hqdb1.internal-va.commcarehq.org
         port: 6432
         query_stats: false
-        shards: [0, 204]
+        shards:
+        - 0
+        - 204
         user: '{{ secrets.POSTGRES_USERS.commcare.username }}'
       p2:
         conn_max_age: null
@@ -221,7 +203,9 @@
         pgbouncer_host: hqdb1.internal-va.commcarehq.org
         port: 6432
         query_stats: false
-        shards: [205, 409]
+        shards:
+        - 205
+        - 409
         user: '{{ secrets.POSTGRES_USERS.commcare.username }}'
       p3:
         conn_max_age: null
@@ -236,7 +220,9 @@
         pgbouncer_host: hqdb2.internal-va.commcarehq.org
         port: 6432
         query_stats: false
-        shards: [410, 614]
+        shards:
+        - 410
+        - 614
         user: '{{ secrets.POSTGRES_USERS.commcare.username }}'
       p4:
         conn_max_age: null
@@ -251,7 +237,9 @@
         pgbouncer_host: hqdb2.internal-va.commcarehq.org
         port: 6432
         query_stats: false
-        shards: [615, 819]
+        shards:
+        - 615
+        - 819
         user: '{{ secrets.POSTGRES_USERS.commcare.username }}'
       p5:
         conn_max_age: null
@@ -266,7 +254,9 @@
         pgbouncer_host: hqdb2.internal-va.commcarehq.org
         port: 6432
         query_stats: false
-        shards: [820, 1023]
+        shards:
+        - 820
+        - 1023
         user: '{{ secrets.POSTGRES_USERS.commcare.username }}'
     proxy:
       conn_max_age: null
