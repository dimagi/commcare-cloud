--- conflicted
+++ resolved
@@ -1,10 +1,7 @@
 postgresql_dbs:
   all:
-<<<<<<< HEAD
   - &id001
-=======
-  - conn_max_age: null
->>>>>>> e22467ea
+    conn_max_age: null
     create: true
     django_alias: default
     django_migrate: true
@@ -17,11 +14,8 @@
     port: 6432
     query_stats: false
     user: '{{ secrets.POSTGRES_USERS.commcare.username }}'
-<<<<<<< HEAD
   - &id002
-=======
-  - conn_max_age: null
->>>>>>> e22467ea
+    conn_max_age: null
     create: true
     django_alias: ucr
     django_migrate: false
@@ -34,11 +28,8 @@
     port: 6432
     query_stats: false
     user: '{{ secrets.POSTGRES_USERS.commcare.username }}'
-<<<<<<< HEAD
   - &id003
-=======
-  - conn_max_age: null
->>>>>>> e22467ea
+    conn_max_age: null
     create: true
     django_alias: null
     django_migrate: true
