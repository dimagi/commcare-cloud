--- conflicted
+++ resolved
@@ -75,14 +75,7 @@
   tags:
     - es_conf
 
-<<<<<<< HEAD
-- include_tasks: misc_v2.yml
-  when: elasticsearch_version == '2.4.6'
-
 - include_tasks: misc_v5.yml
-=======
-- include: misc_v5.yml
->>>>>>> 8e375bdc
   when: elasticsearch_version == '5.6.16'
 
 - include_tasks: misc_v7.yml
