---

- name: Add mosh apt repo
  apt_repository: repo='ppa:keithw/mosh' state=present
  register: add_mosh_repo

- name: Add PostgreSQL apt key
  apt_key: url=https://www.postgresql.org/media/keys/ACCC4CF8.asc state=present

- name: Add PostgreSQL apt repository
  apt_repository: repo='deb http://apt.postgresql.org/pub/repos/apt/ {{ ansible_lsb.codename }}-pgdg main' state=present
  register: add_postgres_repo

- name: Add pango repo for trusty
  apt_repository: repo='ppa:jonathonf/gtk3.18' state=present
  register: add_pango_repo
  when: ansible_distribution_version == '14.04'

- name: Update package list
  apt: update_cache=yes
<<<<<<< HEAD
  when: add_mosh_repo|changed or add_postgres_repo|changed or add_pango_repo|changed
=======
  when: add_mosh_repo is changed or add_postgres_repo is changed
>>>>>>> f97b0f39

# Install base packages, common to all servers
- name: Install common packages
  apt: name="{{ item }}" state=present
  become: yes
  with_items:
    - build-essential
    - python-psycopg2
    - postgresql-client-common
    - postgresql-client-{{ postgresql_version }}
    - libxml2-dev
    - libxslt1-dev
    - tig # git browser
    - libpq-dev
    - curl
    - htop
    - tmpreaper # remove files older than x days
    - mailutils
    - ntp
    - at
    - screen
    - sysstat
    - gettext
    - mosh
    - libjpeg-dev
    - libfreetype6-dev
    - ranger  # cmdline file browser
    - libffi-dev  # Required for installing github3py
    - libssl-dev  # Required for pip setup tools
    - tmux
    - reptyr # move process into tmux session
    - unzip
    - zip
    - iotop
    - ncdu # 'du' improved
    - monit # service restarter
    - libcairo2
    - libpango1.0-0

- include: trusty_apt_installs.yml
  when: ansible_distribution_version == '14.04'

- include: bionic_apt_installs.yml
  when: ansible_distribution_version == '18.04'

- name: Install pip packages
  pip: name="{{ item }}" executable=pip2
  become: yes
  with_items:
    - virtualenv
    - sh
    - httplib2
    - pexpect

- name: Install virtualenv-clone
  become: yes
  pip:
    name: virtualenv-clone
    version: 0.5.1
    executable: pip2<|MERGE_RESOLUTION|>--- conflicted
+++ resolved
@@ -18,11 +18,7 @@
 
 - name: Update package list
   apt: update_cache=yes
-<<<<<<< HEAD
-  when: add_mosh_repo|changed or add_postgres_repo|changed or add_pango_repo|changed
-=======
-  when: add_mosh_repo is changed or add_postgres_repo is changed
->>>>>>> f97b0f39
+  when: add_mosh_repo is changed or add_postgres_repo is changed add_pango_repo is changed
 
 # Install base packages, common to all servers
 - name: Install common packages
