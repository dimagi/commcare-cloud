--- conflicted
+++ resolved
@@ -76,27 +76,17 @@
           value: '""'        
 
    limit_req_zones:
-<<<<<<< HEAD
-    - name: "synced_never_bucket"
-      zone: "$global_limit"
+    - name: "synced_neve"
+      zone: "$synced_never_bucket"
       size: "10m"
       rate: "10r/s"
-    - name: "synced_today_bucket"
-      zone: "$restore_limit"
-      size: "10m"
-      rate: "10r/s"
-    - name: "synced_old_bucket"
-      zone: "$restore_limit"
-      rate: "10r/s"  
-=======
     - name: "synced_today"
       zone: "$synced_today_bucket"
       size: "10m"
-      rate: "40r/s"
+      rate: "10r/s"
     - name: "synced_old"
       zone: "$synced_old_bucket"
-      rate: "60r/s"  
->>>>>>> 57f42677
+      rate: "10r/s"  
     - name: "overall_restore" # Limits all restores
       zone: "$global_limit"
       size: "10m"
