--- conflicted
+++ resolved
@@ -48,11 +48,8 @@
 couchdb_admins: "{
   '{{ localsettings_private.COUCH_USERNAME }}': '{{ localsettings_private.COUCH_PASSWORD }}',
 }"
-<<<<<<< HEAD
+couchdb_ver: '2.1.1'
 is_redis_cluster: '{{ "redis_cluster_master" in group_names and groups["redis_cluster_master"]|length > 1 }}'
-=======
-couchdb_ver: '2.1.1'
->>>>>>> ba6f29f1
 
 # commcare-hq connects to an S3-compatible service, which is Riak CS
 s3_blob_db_enabled: "{{ True if groups.get('riakcs') else False }}"
