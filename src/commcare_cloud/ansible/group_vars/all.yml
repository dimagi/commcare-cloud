--- conflicted
+++ resolved
@@ -156,12 +156,11 @@
 # if hourly backups are enabled. 
 nadir_hour_frequency: 3
 
-<<<<<<< HEAD
 # celery variables to soft/hard kill tasks running for long hours.
 # To enable cronjob give hours hard_kill: eg: 46, eg: soft_kill: 36. 'False' will remove cron jobs.
 celery_hours_before_hard_kill: ~
 celery_hours_before_soft_kill: ~
-=======
+
 # HACK work around pip install error
 #
 # Could not fetch URL https://pypi.python.org/...: There was a problem confirming the ssl certificate:
@@ -184,5 +183,4 @@
 #   Could not find a version that satisfies the requirement ... (from versions: )
 # No matching distribution found for ...
 pip2_extra_args: "--trusted-host pypi.org --trusted-host files.pythonhosted.org --trusted-host pypi.python.org"
-pip_extra_args: "{{ '' | replace_if_py2(pip2_extra_args) }}"
->>>>>>> 42509ccf
+pip_extra_args: "{{ '' | replace_if_py2(pip2_extra_args) }}"