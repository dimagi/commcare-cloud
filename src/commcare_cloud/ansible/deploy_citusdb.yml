--- conflicted
+++ resolved
@@ -21,7 +21,6 @@
   roles:
     - {role: pgbouncer, tags: 'pgbouncer'}
 
-<<<<<<< HEAD
 - name: Setup auth for standby
   hosts:
     - citusdb
@@ -35,7 +34,7 @@
       when: hot_standby_server is defined and hot_standby_server
   tags:
     - pg_standby
-=======
+
 - name: pgbouncer
   hosts: citusdb_worker
   become: true
@@ -44,7 +43,6 @@
     - roles/citusdb/vars/pgbouncer_workers.yml
   roles:
     - {role: pgbouncer, tags: 'pgbouncer'}
->>>>>>> 85b55d5f
 
 # Disables transparent huge pages (THP)
 - name: Disable THP
