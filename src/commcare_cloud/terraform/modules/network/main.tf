--- conflicted
+++ resolved
@@ -404,7 +404,6 @@
     to_port     = 6432
     protocol    = "tcp"
     cidr_blocks = aws_subnet.subnet-public.*.cidr_block
-<<<<<<< HEAD
   }
 
   ingress {
@@ -412,8 +411,6 @@
     to_port     = 6432
     protocol    = "tcp"
     cidr_blocks = aws_subnet.subnet-db-private.*.cidr_block
-=======
->>>>>>> 84f71645
   }
 
   ingress {
@@ -483,8 +480,6 @@
       # which keys might be set in maps assigned here, so it has
       # produced a comprehensive set here. Consider simplifying
       # this after confirming which keys can be set in practice.
-<<<<<<< HEAD
-
       cidr_blocks      = lookup(egress.value, "cidr_blocks", null)
       description      = lookup(egress.value, "description", null)
       from_port        = lookup(egress.value, "from_port", null)
@@ -497,7 +492,30 @@
     }
   }
 
-=======
+  tags = {
+    Name = "db-private-sg-${var.env}"
+  }
+}
+
+resource "aws_security_group" "rds" {
+  name   = "rds-${var.env}"
+  vpc_id = aws_vpc.main.id
+
+  ingress {
+    from_port        = "5432"
+    to_port          = "5432"
+    protocol         = "tcp"
+    cidr_blocks      = flatten([aws_subnet.subnet-app-private.*.cidr_block, aws_subnet.subnet-db-private.*.cidr_block])
+    ipv6_cidr_blocks = ["::/0"]
+  }
+
+  dynamic "egress" {
+    for_each = local.default_egress
+    content {
+      # TF-UPGRADE-TODO: The automatic upgrade tool can't predict
+      # which keys might be set in maps assigned here, so it has
+      # produced a comprehensive set here. Consider simplifying
+      # this after confirming which keys can be set in practice.
 
       cidr_blocks      = lookup(egress.value, "cidr_blocks", null)
       description      = lookup(egress.value, "description", null)
@@ -511,21 +529,26 @@
     }
   }
 
->>>>>>> 84f71645
-  tags = {
-    Name = "db-private-sg-${var.env}"
-  }
-}
-
-resource "aws_security_group" "rds" {
-  name   = "rds-${var.env}"
-  vpc_id = aws_vpc.main.id
-
-  ingress {
-    from_port        = "5432"
-    to_port          = "5432"
+  lifecycle {
+    ignore_changes = [
+      name,
+      description,
+    ]
+  }
+  tags = {
+    Name = "rds-${var.env}"
+  }
+}
+
+resource "aws_security_group" "elasticache" {
+  name   = "elasticache-${var.env}"
+  vpc_id = aws_vpc.main.id
+
+  ingress {
+    from_port        = "6379"
+    to_port          = "6379"
     protocol         = "tcp"
-    cidr_blocks      = flatten([aws_subnet.subnet-app-private.*.cidr_block, aws_subnet.subnet-db-private.*.cidr_block])
+    cidr_blocks      = flatten([aws_subnet.subnet-app-private.*.cidr_block, aws_subnet.subnet-public.*.cidr_block])
     ipv6_cidr_blocks = ["::/0"]
   }
 
@@ -549,49 +572,6 @@
     }
   }
 
-  lifecycle {
-    ignore_changes = [
-      name,
-      description,
-    ]
-  }
-  tags = {
-    Name = "rds-${var.env}"
-  }
-}
-
-resource "aws_security_group" "elasticache" {
-  name   = "elasticache-${var.env}"
-  vpc_id = aws_vpc.main.id
-
-  ingress {
-    from_port        = "6379"
-    to_port          = "6379"
-    protocol         = "tcp"
-    cidr_blocks      = flatten([aws_subnet.subnet-app-private.*.cidr_block, aws_subnet.subnet-public.*.cidr_block])
-    ipv6_cidr_blocks = ["::/0"]
-  }
-
-  dynamic "egress" {
-    for_each = local.default_egress
-    content {
-      # TF-UPGRADE-TODO: The automatic upgrade tool can't predict
-      # which keys might be set in maps assigned here, so it has
-      # produced a comprehensive set here. Consider simplifying
-      # this after confirming which keys can be set in practice.
-
-      cidr_blocks      = lookup(egress.value, "cidr_blocks", null)
-      description      = lookup(egress.value, "description", null)
-      from_port        = lookup(egress.value, "from_port", null)
-      ipv6_cidr_blocks = lookup(egress.value, "ipv6_cidr_blocks", null)
-      prefix_list_ids  = lookup(egress.value, "prefix_list_ids", null)
-      protocol         = lookup(egress.value, "protocol", null)
-      security_groups  = lookup(egress.value, "security_groups", null)
-      self             = lookup(egress.value, "self", null)
-      to_port          = lookup(egress.value, "to_port", null)
-    }
-  }
-
   tags = {
     Name = "elasticache-${var.env}"
   }
