--- conflicted
+++ resolved
@@ -37,50 +37,8 @@
 
 
 @parallel
-<<<<<<< HEAD
-@roles(set(ROLES_STATIC + ROLES_DJANGO))
-def bower_install():
-    yarn_lock = os.path.join(env.code_root, YARN_LOCK)
-    if files.exists(yarn_lock, use_sudo=True):
-        return
-
-    with cd(env.code_root):
-        config = {
-            'interactive': 'false',
-        }
-        if env.http_proxy:
-            config.update({
-                    'proxy': "http://{}".format(env.http_proxy),
-                    'https-proxy': "http://{}".format(env.http_proxy)
-            })
-        bower_command('prune', production=True, config=config)
-        bower_command('update', production=True, config=config)
-
-
-@parallel
-@roles(ROLES_STATIC + ROLES_DJANGO + ROLES_CELERY)
-def npm_install():
-    yarn_lock = os.path.join(env.code_root, YARN_LOCK)
-    if files.exists(yarn_lock, use_sudo=True):
-        return
-
-    with cd(env.code_root):
-        sudo('npm prune --production')
-        sudo('npm install --production')
-        sudo('npm update --production')
-
-
-@parallel
 @roles(ROLES_STATIC + ROLES_DJANGO + ROLES_CELERY)
 def yarn_install():
-    yarn_lock = os.path.join(env.code_root, YARN_LOCK)
-    if not files.exists(yarn_lock, use_sudo=True):
-        return
-
-=======
-@roles(ROLES_STATIC + ROLES_DJANGO + ROLES_CELERY)
-def yarn_install():
->>>>>>> 954bea07
     with cd(env.code_root):
         sudo('yarn install --production')
 
