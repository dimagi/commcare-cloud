--- conflicted
+++ resolved
@@ -22,14 +22,6 @@
     Argument('--become-user', help=(
         "run operations as this user (default=root)"
     ), include_in_docs=False),
-<<<<<<< HEAD
-=======
-    Argument('--use-pem', action='store_true', help="""
-        Rarely used argument to use pem file specified by `commcare_cloud_pem` when connecting.
-        Only useful on a new machine where the hosting provider gives you a pem file to connect with,
-        and before you've run bootstrap-users.
-    """),
->>>>>>> b5f33af9
     shared_args.SKIP_CHECK_ARG,
     shared_args.FACTORY_AUTH_ARG,
     shared_args.QUIET_ARG,
