--- conflicted
+++ resolved
@@ -35,16 +35,14 @@
 
     arguments = (
         Argument(dest='migration_plan', help="Path to migration plan file"),
-        Argument(dest='action', choices=['describe', 'plan', 'migrate', 'commit'],
-<<<<<<< HEAD
-                 help="Action to perform."),
-=======
-                 help="Action to perform\n"
-                      "    describe: Print out cluster info\n"
-                      "    plan: generate plan details from migration plan\n"
-                      "    migrate: stop nodes and copy shard data according to plan\n"
-                      "    commit: update database docs with new shard allocation"),
->>>>>>> 7ce4c6eb
+        Argument(dest='action', choices=['describe', 'plan', 'migrate', 'commit'], help="""
+            Action to perform
+
+            - describe: Print out cluster info
+            - plan: generate plan details from migration plan
+            - migrate: stop nodes and copy shard data according to plan
+            - commit: update database docs with new shard allocation
+        """),
         shared_args.SKIP_CHECK_ARG,
     )
 
