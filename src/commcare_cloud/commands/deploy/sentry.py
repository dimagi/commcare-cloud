import requests
from github.GithubException import GithubException
from jsonobject.base import namedtuple

from commcare_cloud.colors import color_error

ISO_DATETIME_FORMAT = '%Y-%m-%dT%H:%M:%SZ'

FILE_STATUS = {
    "added": "A",
    "modified": "M",
    "renamed": "M",
    "deleted": "D",
    "removed": "D"
}


def update_sentry_post_deploy(environment, sentry_project, github_repo, diff, deploy_start, deploy_end):
    localsettings = environment.public_vars["localsettings"]
    try:
        sentry_api_key = environment.get_secret('SENTRY_API_KEY')
    except KeyError:
        return
    client = SentryClient(
        sentry_api_key,
        localsettings.get('SENTRY_ORGANIZATION_SLUG', 'dimagi'),
        sentry_project
    )
    if client.is_valid():
        release_name = environment.new_release_name()
<<<<<<< HEAD
        commits = get_release_commits(diff)
=======
        try:
            commits = get_release_commits(github_repo, diff.current_commit, diff.deploy_commit)
        except GithubException as e:
            print(color_error(f"Error getting release commits: {e}"))
            commits = None
>>>>>>> e023f7d4
        client.create_release(release_name, commits)
        client.create_deploy(
            release_name, environment.meta_config.env_monitoring_id,
            deploy_start, deploy_end
        )


class SentryClient(namedtuple("SentryClient", "api_key, org_slug, project_slug")):
    def is_valid(self):
        return all(self)

    def create_release(self, release_name, commit_data):
        payload = {
            'version': release_name,
            'projects': [self.project_slug],
        }
        if commit_data is not None:
            payload['commits'] = commit_data

        headers = {'Authorization': 'Bearer {}'.format(self.api_key), }
        releases_url = f"https://sentry.io/api/0/organizations/{self.org_slug}/releases/"
        response = requests.post(releases_url, headers=headers, json=payload)
        if response.status_code == 208:
            # already created so update
            payload.pop('version')
            requests.put('{}{}/'.format(releases_url, release_name), headers=headers, json=payload)

    def create_deploy(self, release_name, env_name, deploy_start, deploy_end):
        payload = {
            'environment': env_name,
            'dateStarted': f"{deploy_start.isoformat()}Z",
            'dateFinished': f"{deploy_end.isoformat()}Z",
        }

        headers = {'Authorization': 'Bearer {}'.format(self.api_key), }
        releases_url = f'https://sentry.io/api/0/organizations/{self.org_slug}/releases/{release_name}/deploys/'
        requests.post(releases_url, headers=headers, json=payload)


def get_release_commits(diff):
    # https://docs.sentry.io/product/releases/setup/manual-setup-releases/
    comparison = diff.git_comparison
    commits = []
    for commit in comparison.commits:
        author = commit.commit.author
        commits.append({
            "repository": diff.repo.full_name,
            "author_name": author.name,
            "author_email": author.email,
            "timestamp": author.date.strftime(ISO_DATETIME_FORMAT),
            "message": commit.commit.message,
            "id": commit.sha,
            "patch_set": [
                {"path": file.filename, "type": FILE_STATUS.get(file.status, "M")}
                for file in commit.files
            ],
        })
    return commits<|MERGE_RESOLUTION|>--- conflicted
+++ resolved
@@ -28,15 +28,11 @@
     )
     if client.is_valid():
         release_name = environment.new_release_name()
-<<<<<<< HEAD
-        commits = get_release_commits(diff)
-=======
         try:
-            commits = get_release_commits(github_repo, diff.current_commit, diff.deploy_commit)
+            commits = get_release_commits(diff)
         except GithubException as e:
             print(color_error(f"Error getting release commits: {e}"))
             commits = None
->>>>>>> e023f7d4
         client.create_release(release_name, commits)
         client.create_deploy(
             release_name, environment.meta_config.env_monitoring_id,
