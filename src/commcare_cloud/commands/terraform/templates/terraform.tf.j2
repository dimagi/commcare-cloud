--- conflicted
+++ resolved
@@ -5,11 +5,7 @@
     region  = {{ state_bucket_region|tojson }}
     encrypt = true
   }
-<<<<<<< HEAD
-  required_version = "~> 0.12.30"
-=======
   required_version = "~> 0.12.0, < 0.12.31"
->>>>>>> 2ea85662
 }
 
 provider "aws" {
